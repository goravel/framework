package route

import (
	"bytes"
	"crypto/tls"
	"encoding/json"
	"errors"
	"fmt"
	"io"
	"io/ioutil"
	"mime/multipart"
	"net/http"
	"net/http/httptest"
	"os"
	"path/filepath"
	"strings"
	"testing"
	"time"

	"github.com/stretchr/testify/assert"

	configmocks "github.com/goravel/framework/contracts/config/mocks"
	httpcontract "github.com/goravel/framework/contracts/http"
	"github.com/goravel/framework/contracts/validation"
	"github.com/goravel/framework/testing/mock"
)

func TestRun(t *testing.T) {
	var mockConfig *configmocks.Config
	var route *Gin

	tests := []struct {
		name        string
		setup       func(host string, port string) error
		host        string
		port        string
		expectError error
	}{
		{
			name: "error when default host is empty",
			setup: func(host string, port string) error {
				mockConfig.On("GetString", "route.host").Return(host).Once()

				go func() {
					assert.EqualError(t, route.Run(), "host can't be empty")
				}()
				time.Sleep(1 * time.Second)

				return errors.New("error")
			},
		},
		{
			name: "error when default port is empty",
			setup: func(host string, port string) error {
				mockConfig.On("GetString", "route.host").Return(host).Once()
				mockConfig.On("GetString", "route.port").Return(port).Once()

				go func() {
					assert.EqualError(t, route.Run(), "port can't be empty")
				}()
				time.Sleep(1 * time.Second)

				return errors.New("error")
			},
			host: "127.0.0.1",
		},
		{
			name: "use default host",
			setup: func(host string, port string) error {
				mockConfig.On("GetBool", "app.debug").Return(true).Once()
				mockConfig.On("GetString", "route.host").Return(host).Once()
				mockConfig.On("GetString", "route.port").Return(port).Once()

				go func() {
					assert.Nil(t, route.Run())
				}()

				return nil
			},
			host: "127.0.0.1",
			port: "3001",
		},
		{
			name: "use custom host",
			setup: func(host string, port string) error {
				mockConfig.On("GetBool", "app.debug").Return(true).Once()

				go func() {
					assert.Nil(t, route.Run(host))
				}()

				return nil
			},
			host: "127.0.0.1:3001",
		},
	}

	for _, test := range tests {
		t.Run(test.name, func(t *testing.T) {
			mockConfig = mock.Config()
			mockConfig.On("GetBool", "app.debug").Return(true).Once()
			route = NewGin()
			route.Get("/", func(ctx httpcontract.Context) {
				ctx.Response().Json(200, httpcontract.Json{
					"Hello": "Goravel",
				})
			})
			if err := test.setup(test.host, test.port); err == nil {
				time.Sleep(1 * time.Second)
<<<<<<< HEAD
				hostUrl := "http://" + test.host
				if test.port != "" {
					hostUrl = hostUrl + ":" + test.port
				}
				resp, err := http.Get(hostUrl)
=======
				resp, err := http.Get("http://" + test.host)
				assert.Nil(t, err)
>>>>>>> 5dafe401
				defer resp.Body.Close()

				body, err := ioutil.ReadAll(resp.Body)
				assert.Nil(t, err)
				assert.Equal(t, "{\"Hello\":\"Goravel\"}", string(body))
			}
			mockConfig.AssertExpectations(t)
		})
	}
}

func TestRunTLS(t *testing.T) {
	var mockConfig *configmocks.Config
	var route *Gin

	tests := []struct {
		name        string
		setup       func(host string, port string) error
		host        string
		port        string
		expectError error
	}{
		{
			name: "error when default host is empty",
			setup: func(host string, port string) error {
				mockConfig.On("GetString", "route.tls.host").Return(host).Once()

				go func() {
					assert.EqualError(t, route.RunTLS(), "host can't be empty")
				}()
				time.Sleep(1 * time.Second)

				return errors.New("error")
			},
		},
		{
			name: "error when default port is empty",
			setup: func(host string, port string) error {
				mockConfig.On("GetString", "route.tls.host").Return(host).Once()
				mockConfig.On("GetString", "route.tls.port").Return(port).Once()

				go func() {
					assert.EqualError(t, route.RunTLS(), "port can't be empty")
				}()
				time.Sleep(1 * time.Second)

				return errors.New("error")
			},
			host: "127.0.0.1",
		},
		{
			name: "use default host",
			setup: func(host string, port string) error {
				mockConfig.On("GetBool", "app.debug").Return(true).Once()
				mockConfig.On("GetString", "route.tls.host").Return(host).Once()
				mockConfig.On("GetString", "route.tls.port").Return(port).Once()
				mockConfig.On("GetString", "route.tls.ssl.cert").Return("test_ca.crt").Once()
				mockConfig.On("GetString", "route.tls.ssl.key").Return("test_ca.key").Once()

				go func() {
					assert.Nil(t, route.RunTLS())
				}()

				return nil
			},
			host: "127.0.0.1",
			port: "3001",
		},
		{
			name: "use custom host",
			setup: func(host string, port string) error {
				mockConfig.On("GetBool", "app.debug").Return(true).Once()
				mockConfig.On("GetString", "route.tls.ssl.cert").Return("test_ca.crt").Once()
				mockConfig.On("GetString", "route.tls.ssl.key").Return("test_ca.key").Once()

				go func() {
					assert.Nil(t, route.RunTLS(host))
				}()

				return nil
			},
			host: "127.0.0.1:3004",
		},
	}

	for _, test := range tests {
		t.Run(test.name, func(t *testing.T) {
			mockConfig = mock.Config()
			mockConfig.On("GetBool", "app.debug").Return(true).Once()
			route = NewGin()
			route.Get("/", func(ctx httpcontract.Context) {
				ctx.Response().Json(200, httpcontract.Json{
					"Hello": "Goravel",
				})
			})
			if err := test.setup(test.host, test.port); err == nil {
				time.Sleep(1 * time.Second)
				tr := &http.Transport{
					TLSClientConfig: &tls.Config{InsecureSkipVerify: true},
				}
				client := &http.Client{Transport: tr}
<<<<<<< HEAD
				hostUrl := "http://" + test.host
				if test.port != "" {
					hostUrl = hostUrl + ":" + test.port
				}
				resp, err := client.Get(hostUrl)
=======
				resp, err := client.Get("https://" + test.host)
				assert.Nil(t, err)
>>>>>>> 5dafe401
				defer resp.Body.Close()

				body, err := ioutil.ReadAll(resp.Body)
				assert.Nil(t, err)
				assert.Equal(t, "{\"Hello\":\"Goravel\"}", string(body))
			}
			mockConfig.AssertExpectations(t)
		})
	}
}

func TestRunTLSWithCert(t *testing.T) {
	var mockConfig *configmocks.Config
	var route *Gin

	tests := []struct {
		name        string
		setup       func(host string) error
		host        string
		expectError error
	}{
		{
			name: "error when default host is empty",
			setup: func(host string) error {
				go func() {
					assert.EqualError(t, route.RunTLSWithCert(host, "test_ca.crt", "test_ca.key"), "host can't be empty")
				}()
				time.Sleep(1 * time.Second)

				return errors.New("error")
			},
		},
		{
			name: "use default host",
			setup: func(host string) error {
				mockConfig.On("GetBool", "app.debug").Return(true).Once()

				go func() {
					assert.Nil(t, route.RunTLSWithCert(host, "test_ca.crt", "test_ca.key"))
				}()

				return nil
			},
			host: "127.0.0.1:3005",
		},
		{
			name: "use custom host",
			setup: func(host string) error {
				mockConfig.On("GetBool", "app.debug").Return(true).Once()

				go func() {
					assert.Nil(t, route.RunTLSWithCert(host, "test_ca.crt", "test_ca.key"))
				}()

				return nil
			},
			host: "127.0.0.1:3006",
		},
	}

	for _, test := range tests {
		t.Run(test.name, func(t *testing.T) {
			mockConfig = mock.Config()
			mockConfig.On("GetBool", "app.debug").Return(true).Once()
			route = NewGin()
			route.Get("/", func(ctx httpcontract.Context) {
				ctx.Response().Json(200, httpcontract.Json{
					"Hello": "Goravel",
				})
			})
			if err := test.setup(test.host); err == nil {
				time.Sleep(1 * time.Second)
				tr := &http.Transport{
					TLSClientConfig: &tls.Config{InsecureSkipVerify: true},
				}
				client := &http.Client{Transport: tr}
				resp, err := client.Get("https://" + test.host)
				assert.Nil(t, err)
				defer resp.Body.Close()

				body, err := ioutil.ReadAll(resp.Body)
				assert.Nil(t, err)
				assert.Equal(t, "{\"Hello\":\"Goravel\"}", string(body))
			}
			mockConfig.AssertExpectations(t)
		})
	}
}

func TestGinRequest(t *testing.T) {
	var (
		gin        *Gin
		req        *http.Request
		mockConfig *configmocks.Config
	)
	beforeEach := func() {
		mockConfig = mock.Config()
		mockConfig.On("GetBool", "app.debug").Return(true).Once()

		gin = NewGin()
	}
	tests := []struct {
		name       string
		method     string
		url        string
		setup      func(method, url string) error
		expectCode int
		expectBody string
	}{
		{
			name:   "Methods",
			method: "GET",
			url:    "/methods/1?name=Goravel",
			setup: func(method, url string) error {
				gin.Get("/methods/{id}", func(ctx httpcontract.Context) {
					ctx.Response().Success().Json(httpcontract.Json{
						"id":       ctx.Request().Input("id"),
						"name":     ctx.Request().Query("name", "Hello"),
						"header":   ctx.Request().Header("Hello", "World"),
						"method":   ctx.Request().Method(),
						"path":     ctx.Request().Path(),
						"url":      ctx.Request().Url(),
						"full_url": ctx.Request().FullUrl(),
						"ip":       ctx.Request().Ip(),
					})
				})

				var err error
				req, err = http.NewRequest(method, url, nil)
				if err != nil {
					return err
				}
				req.Header.Set("Hello", "goravel")

				return nil
			},
			expectCode: http.StatusOK,
			expectBody: "{\"full_url\":\"\",\"header\":\"goravel\",\"id\":\"1\",\"ip\":\"\",\"method\":\"GET\",\"name\":\"Goravel\",\"path\":\"/methods/1\",\"url\":\"\"}",
		},
		{
			name:   "Headers",
			method: "GET",
			url:    "/headers",
			setup: func(method, url string) error {
				gin.Get("/headers", func(ctx httpcontract.Context) {
					str, _ := json.Marshal(ctx.Request().Headers())
					ctx.Response().Success().String(string(str))
				})

				var err error
				req, err = http.NewRequest(method, url, nil)
				if err != nil {
					return err
				}
				req.Header.Set("Hello", "Goravel")

				return nil
			},
			expectCode: http.StatusOK,
			expectBody: "{\"Hello\":[\"Goravel\"]}",
		},
		{
			name:   "Route",
			method: "GET",
			url:    "/route/1/2/3/a",
			setup: func(method, url string) error {
				gin.Get("/route/{string}/{int}/{int64}/{string1}", func(ctx httpcontract.Context) {
					ctx.Response().Success().Json(httpcontract.Json{
						"string": ctx.Request().Route("string"),
						"int":    ctx.Request().RouteInt("int"),
						"int64":  ctx.Request().RouteInt64("int64"),
						"error":  ctx.Request().RouteInt("string1"),
					})
				})

				var err error
				req, err = http.NewRequest(method, url, nil)
				if err != nil {
					return err
				}

				return nil
			},
			expectCode: http.StatusOK,
			expectBody: "{\"error\":0,\"int\":2,\"int64\":3,\"string\":\"1\"}",
		},
		{
			name:   "Input - from json",
			method: "POST",
			url:    "/input1/1?id=2",
			setup: func(method, url string) error {
				gin.Post("/input1/{id}", func(ctx httpcontract.Context) {
					ctx.Response().Success().Json(httpcontract.Json{
						"id": ctx.Request().Input("id"),
					})
				})

				payload := strings.NewReader(`{
					"id": "3"
				}`)
				req, _ = http.NewRequest(method, url, payload)
				req.Header.Set("Content-Type", "application/json")

				return nil
			},
			expectCode: http.StatusOK,
			expectBody: "{\"id\":\"3\"}",
		},
		{
			name:   "Input - from form",
			method: "POST",
			url:    "/input2/1?id=2",
			setup: func(method, url string) error {
				gin.Post("/input2/{id}", func(ctx httpcontract.Context) {
					ctx.Response().Success().Json(httpcontract.Json{
						"id": ctx.Request().Input("id"),
					})
				})

				payload := &bytes.Buffer{}
				writer := multipart.NewWriter(payload)
				if err := writer.WriteField("id", "4"); err != nil {
					return err
				}
				if err := writer.Close(); err != nil {
					return err
				}

				req, _ = http.NewRequest(method, url, payload)
				req.Header.Set("Content-Type", writer.FormDataContentType())

				return nil
			},
			expectCode: http.StatusOK,
			expectBody: "{\"id\":\"4\"}",
		},
		{
			name:   "Input - from query",
			method: "POST",
			url:    "/input3/1?id=2",
			setup: func(method, url string) error {
				gin.Post("/input3/{id}", func(ctx httpcontract.Context) {
					ctx.Response().Success().Json(httpcontract.Json{
						"id": ctx.Request().Input("id"),
					})
				})

				req, _ = http.NewRequest(method, url, nil)
				req.Header.Set("Content-Type", "application/json")

				return nil
			},
			expectCode: http.StatusOK,
			expectBody: "{\"id\":\"2\"}",
		},
		{
			name:   "Input - from route",
			method: "POST",
			url:    "/input4/1",
			setup: func(method, url string) error {
				gin.Post("/input4/{id}", func(ctx httpcontract.Context) {
					ctx.Response().Success().Json(httpcontract.Json{
						"id": ctx.Request().Input("id"),
					})
				})

				req, _ = http.NewRequest(method, url, nil)
				req.Header.Set("Content-Type", "application/json")

				return nil
			},
			expectCode: http.StatusOK,
			expectBody: "{\"id\":\"1\"}",
		},
		{
			name:   "Input - empty",
			method: "POST",
			url:    "/input5/1",
			setup: func(method, url string) error {
				gin.Post("/input5/{id}", func(ctx httpcontract.Context) {
					ctx.Response().Success().Json(httpcontract.Json{
						"id1": ctx.Request().Input("id1"),
					})
				})

				req, _ = http.NewRequest(method, url, nil)
				req.Header.Set("Content-Type", "application/json")

				return nil
			},
			expectCode: http.StatusOK,
			expectBody: "{\"id1\":\"\"}",
		},
		{
			name:   "Input - default",
			method: "POST",
			url:    "/input6/1",
			setup: func(method, url string) error {
				gin.Post("/input6/{id}", func(ctx httpcontract.Context) {
					ctx.Response().Success().Json(httpcontract.Json{
						"id1": ctx.Request().Input("id1", "2"),
					})
				})

				req, _ = http.NewRequest(method, url, nil)
				req.Header.Set("Content-Type", "application/json")

				return nil
			},
			expectCode: http.StatusOK,
			expectBody: "{\"id1\":\"2\"}",
		},
		{
			name:   "InputInt",
			method: "POST",
			url:    "/input-int/1",
			setup: func(method, url string) error {
				gin.Post("/input-int/{id}", func(ctx httpcontract.Context) {
					ctx.Response().Success().Json(httpcontract.Json{
						"id": ctx.Request().InputInt("id"),
					})
				})

				req, _ = http.NewRequest(method, url, nil)
				req.Header.Set("Content-Type", "application/json")

				return nil
			},
			expectCode: http.StatusOK,
			expectBody: "{\"id\":1}",
		},
		{
			name:   "InputInt64",
			method: "POST",
			url:    "/input-int64/1",
			setup: func(method, url string) error {
				gin.Post("/input-int64/{id}", func(ctx httpcontract.Context) {
					ctx.Response().Success().Json(httpcontract.Json{
						"id": ctx.Request().InputInt64("id"),
					})
				})

				req, _ = http.NewRequest(method, url, nil)
				req.Header.Set("Content-Type", "application/json")

				return nil
			},
			expectCode: http.StatusOK,
			expectBody: "{\"id\":1}",
		},
		{
			name:   "InputBool",
			method: "POST",
			url:    "/input-bool/1/true/on/yes/a",
			setup: func(method, url string) error {
				gin.Post("/input-bool/{id1}/{id2}/{id3}/{id4}/{id5}", func(ctx httpcontract.Context) {
					ctx.Response().Success().Json(httpcontract.Json{
						"id1": ctx.Request().InputBool("id1"),
						"id2": ctx.Request().InputBool("id2"),
						"id3": ctx.Request().InputBool("id3"),
						"id4": ctx.Request().InputBool("id4"),
						"id5": ctx.Request().InputBool("id5"),
					})
				})

				req, _ = http.NewRequest(method, url, nil)
				req.Header.Set("Content-Type", "application/json")

				return nil
			},
			expectCode: http.StatusOK,
			expectBody: "{\"id1\":true,\"id2\":true,\"id3\":true,\"id4\":true,\"id5\":false}",
		},
		{
			name:   "Form",
			method: "POST",
			url:    "/form",
			setup: func(method, url string) error {
				gin.Post("/form", func(ctx httpcontract.Context) {
					ctx.Response().Success().Json(httpcontract.Json{
						"name":  ctx.Request().Form("name", "Hello"),
						"name1": ctx.Request().Form("name1", "Hello"),
					})
				})

				payload := &bytes.Buffer{}
				writer := multipart.NewWriter(payload)
				if err := writer.WriteField("name", "Goravel"); err != nil {
					return err
				}
				if err := writer.Close(); err != nil {
					return err
				}

				req, _ = http.NewRequest(method, url, payload)
				req.Header.Set("Content-Type", writer.FormDataContentType())

				return nil
			},
			expectCode: http.StatusOK,
			expectBody: "{\"name\":\"Goravel\",\"name1\":\"Hello\"}",
		},
		{
			name:   "Json",
			method: "POST",
			url:    "/json",
			setup: func(method, url string) error {
				gin.Post("/json", func(ctx httpcontract.Context) {
					ctx.Response().Success().Json(httpcontract.Json{
						"name":   ctx.Request().Json("name"),
						"info":   ctx.Request().Json("info"),
						"avatar": ctx.Request().Json("avatar", "logo"),
					})
				})

				payload := strings.NewReader(`{
					"name": "Goravel",
					"info": {"avatar": "logo"}
				}`)
				req, _ = http.NewRequest(method, url, payload)
				req.Header.Set("Content-Type", "application/json")

				return nil
			},
			expectCode: http.StatusOK,
			expectBody: "{\"avatar\":\"logo\",\"info\":\"\",\"name\":\"Goravel\"}",
		},
		{
			name:   "Bind",
			method: "POST",
			url:    "/bind",
			setup: func(method, url string) error {
				gin.Post("/bind", func(ctx httpcontract.Context) {
					type Test struct {
						Name string
					}
					var test Test
					_ = ctx.Request().Bind(&test)
					ctx.Response().Success().Json(httpcontract.Json{
						"name": test.Name,
					})
				})

				payload := strings.NewReader(`{
					"Name": "Goravel"
				}`)
				req, _ = http.NewRequest(method, url, payload)
				req.Header.Set("Content-Type", "application/json")

				return nil
			},
			expectCode: http.StatusOK,
			expectBody: "{\"name\":\"Goravel\"}",
		},
		{
			name:   "Query",
			method: "GET",
			url:    "/query?string=Goravel&int=1&int64=2&bool1=1&bool2=true&bool3=on&bool4=yes&bool5=0&error=a",
			setup: func(method, url string) error {
				gin.Get("/query", func(ctx httpcontract.Context) {
					ctx.Response().Success().Json(httpcontract.Json{
						"string":        ctx.Request().Query("string", ""),
						"int":           ctx.Request().QueryInt("int", 11),
						"int_default":   ctx.Request().QueryInt("int_default", 11),
						"int64":         ctx.Request().QueryInt64("int64", 22),
						"int64_default": ctx.Request().QueryInt64("int64_default", 22),
						"bool1":         ctx.Request().QueryBool("bool1"),
						"bool2":         ctx.Request().QueryBool("bool2"),
						"bool3":         ctx.Request().QueryBool("bool3"),
						"bool4":         ctx.Request().QueryBool("bool4"),
						"bool5":         ctx.Request().QueryBool("bool5"),
						"error":         ctx.Request().QueryInt("error", 33),
					})
				})

				req, _ = http.NewRequest(method, url, nil)
				req.Header.Set("Content-Type", "application/json")

				return nil
			},
			expectCode: http.StatusOK,
			expectBody: "{\"bool1\":true,\"bool2\":true,\"bool3\":true,\"bool4\":true,\"bool5\":false,\"error\":0,\"int\":1,\"int64\":2,\"int64_default\":22,\"int_default\":11,\"string\":\"Goravel\"}",
		},
		{
			name:   "QueryArray",
			method: "GET",
			url:    "/query-array?name=Goravel&name=Goravel1",
			setup: func(method, url string) error {
				gin.Get("/query-array", func(ctx httpcontract.Context) {
					ctx.Response().Success().Json(httpcontract.Json{
						"name": ctx.Request().QueryArray("name"),
					})
				})

				req, _ = http.NewRequest(method, url, nil)
				req.Header.Set("Content-Type", "application/json")

				return nil
			},
			expectCode: http.StatusOK,
			expectBody: "{\"name\":[\"Goravel\",\"Goravel1\"]}",
		},
		{
			name:   "QueryMap",
			method: "GET",
			url:    "/query-map?name[a]=Goravel&name[b]=Goravel1",
			setup: func(method, url string) error {
				gin.Get("/query-map", func(ctx httpcontract.Context) {
					ctx.Response().Success().Json(httpcontract.Json{
						"name": ctx.Request().QueryMap("name"),
					})
				})

				req, _ = http.NewRequest(method, url, nil)
				req.Header.Set("Content-Type", "application/json")

				return nil
			},
			expectCode: http.StatusOK,
			expectBody: "{\"name\":{\"a\":\"Goravel\",\"b\":\"Goravel1\"}}",
		},
		{
			name:   "File",
			method: "POST",
			url:    "/file",
			setup: func(method, url string) error {
				gin.Post("/file", func(ctx httpcontract.Context) {
					mockConfig.On("GetString", "filesystems.default").Return("local").Once()

					fileInfo, err := ctx.Request().File("file")

					mockStorage, mockDriver, _ := mock.Storage()
					mockStorage.On("Disk", "local").Return(mockDriver).Once()
					mockDriver.On("PutFile", "test", fileInfo).Return("test/logo.png", nil).Once()
					mockStorage.On("Exists", "test/logo.png").Return(true).Once()

					if err != nil {
						ctx.Response().Success().String("get file error")
						return
					}
					filePath, err := fileInfo.Store("test")
					if err != nil {
						ctx.Response().Success().String("store file error: " + err.Error())
						return
					}

					extension, err := fileInfo.Extension()
					if err != nil {
						ctx.Response().Success().String("get file extension error: " + err.Error())
						return
					}

					ctx.Response().Success().Json(httpcontract.Json{
						"exist":              mockStorage.Exists(filePath),
						"hash_name_length":   len(fileInfo.HashName()),
						"hash_name_length1":  len(fileInfo.HashName("test")),
						"file_path_length":   len(filePath),
						"extension":          extension,
						"original_name":      fileInfo.GetClientOriginalName(),
						"original_extension": fileInfo.GetClientOriginalExtension(),
					})
				})

				payload := &bytes.Buffer{}
				writer := multipart.NewWriter(payload)
				logo, err := os.Open("../logo.png")
				if err != nil {
					return err
				}
				defer logo.Close()
				part1, err := writer.CreateFormFile("file", filepath.Base("../logo.png"))
				if err != nil {
					return err
				}

				if _, err = io.Copy(part1, logo); err != nil {
					return err
				}

				if err := writer.Close(); err != nil {
					return err
				}

				req, _ = http.NewRequest(method, url, payload)
				req.Header.Set("Content-Type", writer.FormDataContentType())

				return nil
			},
			expectCode: http.StatusOK,
			expectBody: "{\"exist\":true,\"extension\":\"png\",\"file_path_length\":13,\"hash_name_length\":44,\"hash_name_length1\":49,\"original_extension\":\"png\",\"original_name\":\"logo.png\"}",
		},
		{
			name:   "GET with validator and validate pass",
			method: "GET",
			url:    "/validator/validate/success?name=Goravel",
			setup: func(method, url string) error {
				gin.Get("/validator/validate/success", func(ctx httpcontract.Context) {
					mockValication, _, _ := mock.Validation()
					mockValication.On("Rules").Return([]validation.Rule{}).Once()

					validator, err := ctx.Request().Validate(map[string]string{
						"name": "required",
					})
					if err != nil {
						ctx.Response().String(400, "Validate error: "+err.Error())
						return
					}
					if validator.Fails() {
						ctx.Response().String(400, fmt.Sprintf("Validate fail: %+v", validator.Errors().All()))
						return
					}

					type Test struct {
						Name string `form:"name" json:"name"`
					}
					var test Test
					if err := validator.Bind(&test); err != nil {
						ctx.Response().String(400, "Validate bind error: "+err.Error())
						return
					}

					ctx.Response().Success().Json(httpcontract.Json{
						"name": test.Name,
					})
				})
				var err error
				req, err = http.NewRequest(method, url, nil)
				if err != nil {
					return err
				}

				return nil
			},
			expectCode: http.StatusOK,
			expectBody: "{\"name\":\"Goravel\"}",
		},
		{
			name:   "GET with validator but validate fail",
			method: "GET",
			url:    "/validator/validate/fail?name=Goravel",
			setup: func(method, url string) error {
				gin.Get("/validator/validate/fail", func(ctx httpcontract.Context) {
					mockValication, _, _ := mock.Validation()
					mockValication.On("Rules").Return([]validation.Rule{}).Once()

					validator, err := ctx.Request().Validate(map[string]string{
						"name1": "required",
					})
					if err != nil {
						ctx.Response().String(http.StatusBadRequest, "Validate error: "+err.Error())
						return
					}
					if validator.Fails() {
						ctx.Response().String(http.StatusBadRequest, fmt.Sprintf("Validate fail: %+v", validator.Errors().All()))
						return
					}

					ctx.Response().Success().Json(httpcontract.Json{
						"name": "",
					})
				})

				var err error
				req, err = http.NewRequest(method, url, nil)
				if err != nil {
					return err
				}

				return nil
			},
			expectCode: http.StatusBadRequest,
			expectBody: "Validate fail: map[name1:map[required:name1 is required to not be empty]]",
		},
		{
			name:   "GET with validator and validate request pass",
			method: "GET",
			url:    "/validator/validate-request/success?name=Goravel",
			setup: func(method, url string) error {
				gin.Get("/validator/validate-request/success", func(ctx httpcontract.Context) {
					mockValication, _, _ := mock.Validation()
					mockValication.On("Rules").Return([]validation.Rule{}).Once()

					var createUser CreateUser
					validateErrors, err := ctx.Request().ValidateRequest(&createUser)
					if err != nil {
						ctx.Response().String(http.StatusBadRequest, "Validate error: "+err.Error())
						return
					}
					if validateErrors != nil {
						ctx.Response().String(http.StatusBadRequest, fmt.Sprintf("Validate fail: %+v", validateErrors.All()))
						return
					}

					ctx.Response().Success().Json(httpcontract.Json{
						"name": createUser.Name,
					})
				})

				var err error
				req, err = http.NewRequest(method, url, nil)
				if err != nil {
					return err
				}

				return nil
			},
			expectCode: http.StatusOK,
			expectBody: "{\"name\":\"Goravel1\"}",
		},
		{
			name:   "GET with validator but validate request fail",
			method: "GET",
			url:    "/validator/validate-request/fail?name1=Goravel",
			setup: func(method, url string) error {
				gin.Get("/validator/validate-request/fail", func(ctx httpcontract.Context) {
					mockValication, _, _ := mock.Validation()
					mockValication.On("Rules").Return([]validation.Rule{}).Once()

					var createUser CreateUser
					validateErrors, err := ctx.Request().ValidateRequest(&createUser)
					if err != nil {
						ctx.Response().String(http.StatusBadRequest, "Validate error: "+err.Error())
						return
					}
					if validateErrors != nil {
						ctx.Response().String(http.StatusBadRequest, fmt.Sprintf("Validate fail: %+v", validateErrors.All()))
						return
					}

					ctx.Response().Success().Json(httpcontract.Json{
						"name": createUser.Name,
					})
				})

				var err error
				req, err = http.NewRequest(method, url, nil)
				if err != nil {
					return err
				}

				return nil
			},
			expectCode: http.StatusBadRequest,
			expectBody: "Validate fail: map[name:map[required:name is required to not be empty]]",
		},
		{
			name:   "POST with validator and validate pass",
			method: "POST",
			url:    "/validator/validate/success",
			setup: func(method, url string) error {
				gin.Post("/validator/validate/success", func(ctx httpcontract.Context) {
					mockValication, _, _ := mock.Validation()
					mockValication.On("Rules").Return([]validation.Rule{}).Once()

					validator, err := ctx.Request().Validate(map[string]string{
						"name": "required",
					})
					if err != nil {
						ctx.Response().String(400, "Validate error: "+err.Error())
						return
					}
					if validator.Fails() {
						ctx.Response().String(400, fmt.Sprintf("Validate fail: %+v", validator.Errors().All()))
						return
					}

					type Test struct {
						Name string `form:"name" json:"name"`
					}
					var test Test
					if err := validator.Bind(&test); err != nil {
						ctx.Response().String(400, "Validate bind error: "+err.Error())
						return
					}

					ctx.Response().Success().Json(httpcontract.Json{
						"name": test.Name,
					})
				})

				payload := strings.NewReader(`{
					"name": "Goravel"
				}`)
				req, _ = http.NewRequest(method, url, payload)
				req.Header.Set("Content-Type", "application/json")

				return nil
			},
			expectCode: http.StatusOK,
			expectBody: "{\"name\":\"Goravel\"}",
		},
		{
			name:   "POST with validator and validate fail",
			method: "POST",
			url:    "/validator/validate/fail",
			setup: func(method, url string) error {
				gin.Post("/validator/validate/fail", func(ctx httpcontract.Context) {
					mockValication, _, _ := mock.Validation()
					mockValication.On("Rules").Return([]validation.Rule{}).Once()

					validator, err := ctx.Request().Validate(map[string]string{
						"name1": "required",
					})
					if err != nil {
						ctx.Response().String(400, "Validate error: "+err.Error())
						return
					}
					if validator.Fails() {
						ctx.Response().String(400, fmt.Sprintf("Validate fail: %+v", validator.Errors().All()))
						return
					}

					ctx.Response().Success().Json(httpcontract.Json{
						"name": "",
					})
				})
				payload := strings.NewReader(`{
					"name": "Goravel"
				}`)
				req, _ = http.NewRequest(method, url, payload)
				req.Header.Set("Content-Type", "application/json")

				return nil
			},
			expectCode: http.StatusBadRequest,
			expectBody: "Validate fail: map[name1:map[required:name1 is required to not be empty]]",
		},
		{
			name:   "POST with validator and validate request pass",
			method: "POST",
			url:    "/validator/validate-request/success",
			setup: func(method, url string) error {
				gin.Post("/validator/validate-request/success", func(ctx httpcontract.Context) {
					mockValication, _, _ := mock.Validation()
					mockValication.On("Rules").Return([]validation.Rule{}).Once()

					var createUser CreateUser
					validateErrors, err := ctx.Request().ValidateRequest(&createUser)
					if err != nil {
						ctx.Response().String(http.StatusBadRequest, "Validate error: "+err.Error())
						return
					}
					if validateErrors != nil {
						ctx.Response().String(http.StatusBadRequest, fmt.Sprintf("Validate fail: %+v", validateErrors.All()))
						return
					}

					ctx.Response().Success().Json(httpcontract.Json{
						"name": createUser.Name,
					})
				})

				payload := strings.NewReader(`{
					"name": "Goravel"
				}`)
				req, _ = http.NewRequest(method, url, payload)
				req.Header.Set("Content-Type", "application/json")

				return nil
			},
			expectCode: http.StatusOK,
			expectBody: "{\"name\":\"Goravel1\"}",
		},
		{
			name:   "POST with validator and validate request fail",
			method: "POST",
			url:    "/validator/validate-request/fail",
			setup: func(method, url string) error {
				gin.Post("/validator/validate-request/fail", func(ctx httpcontract.Context) {
					mockValication, _, _ := mock.Validation()
					mockValication.On("Rules").Return([]validation.Rule{}).Once()

					var createUser CreateUser
					validateErrors, err := ctx.Request().ValidateRequest(&createUser)
					if err != nil {
						ctx.Response().String(http.StatusBadRequest, "Validate error: "+err.Error())
						return
					}
					if validateErrors != nil {
						ctx.Response().String(http.StatusBadRequest, fmt.Sprintf("Validate fail: %+v", validateErrors.All()))
						return
					}

					ctx.Response().Success().Json(httpcontract.Json{
						"name": createUser.Name,
					})
				})

				payload := strings.NewReader(`{
					"name1": "Goravel"
				}`)
				req, _ = http.NewRequest(method, url, payload)
				req.Header.Set("Content-Type", "application/json")

				return nil
			},
			expectCode: http.StatusBadRequest,
			expectBody: "Validate fail: map[name:map[required:name is required to not be empty]]",
		},
		{
			name:   "POST with validator and validate request unauthorize",
			method: "POST",
			url:    "/validator/validate-request/unauthorize",
			setup: func(method, url string) error {
				gin.Post("/validator/validate-request/unauthorize", func(ctx httpcontract.Context) {
					var unauthorize Unauthorize
					validateErrors, err := ctx.Request().ValidateRequest(&unauthorize)
					if err != nil {
						ctx.Response().String(http.StatusBadRequest, "Validate error: "+err.Error())
						return
					}
					if validateErrors != nil {
						ctx.Response().String(http.StatusBadRequest, fmt.Sprintf("Validate fail: %+v", validateErrors.All()))
						return
					}

					ctx.Response().Success().Json(httpcontract.Json{
						"name": unauthorize.Name,
					})
				})
				payload := strings.NewReader(`{
					"name": "Goravel"
				}`)
				req, _ = http.NewRequest(method, url, payload)
				req.Header.Set("Content-Type", "application/json")

				return nil
			},
			expectCode: http.StatusBadRequest,
			expectBody: "Validate error: error",
		},
	}

	for _, test := range tests {
		t.Run(test.name, func(t *testing.T) {
			beforeEach()
			err := test.setup(test.method, test.url)
			assert.Nil(t, err)

			w := httptest.NewRecorder()
			gin.ServeHTTP(w, req)

			if test.expectBody != "" {
				assert.Equal(t, test.expectBody, w.Body.String(), test.name)
			}
			assert.Equal(t, test.expectCode, w.Code)
		})
	}
}

func TestGinResponse(t *testing.T) {
	var (
		gin        *Gin
		req        *http.Request
		mockConfig *configmocks.Config
	)
	beforeEach := func() {
		mockConfig = mock.Config()
		mockConfig.On("GetBool", "app.debug").Return(true).Once()

		gin = NewGin()
	}
	tests := []struct {
		name         string
		method       string
		url          string
		setup        func(method, url string) error
		expectCode   int
		expectBody   string
		expectHeader string
	}{
		{
			name:   "Data",
			method: "GET",
			url:    "/data",
			setup: func(method, url string) error {
				gin.Get("/data", func(ctx httpcontract.Context) {
					ctx.Response().Data(http.StatusOK, "text/html; charset=utf-8", []byte("<b>Goravel</b>"))
				})

				var err error
				req, err = http.NewRequest(method, url, nil)
				if err != nil {
					return err
				}

				return nil
			},
			expectCode: http.StatusOK,
			expectBody: "<b>Goravel</b>",
		},
		{
			name:   "Success Data",
			method: "GET",
			url:    "/success/data",
			setup: func(method, url string) error {
				gin.Get("/success/data", func(ctx httpcontract.Context) {
					ctx.Response().Success().Data("text/html; charset=utf-8", []byte("<b>Goravel</b>"))
				})

				var err error
				req, err = http.NewRequest(method, url, nil)
				if err != nil {
					return err
				}

				return nil
			},
			expectCode: http.StatusOK,
			expectBody: "<b>Goravel</b>",
		},
		{
			name:   "Json",
			method: "GET",
			url:    "/json",
			setup: func(method, url string) error {
				gin.Get("/json", func(ctx httpcontract.Context) {
					ctx.Response().Json(http.StatusOK, httpcontract.Json{
						"id": "1",
					})
				})

				var err error
				req, err = http.NewRequest(method, url, nil)
				if err != nil {
					return err
				}

				return nil
			},
			expectCode: http.StatusOK,
			expectBody: "{\"id\":\"1\"}",
		},
		{
			name:   "String",
			method: "GET",
			url:    "/string",
			setup: func(method, url string) error {
				gin.Get("/string", func(ctx httpcontract.Context) {
					ctx.Response().String(http.StatusCreated, "Goravel")
				})

				var err error
				req, err = http.NewRequest(method, url, nil)
				if err != nil {
					return err
				}

				return nil
			},
			expectCode: http.StatusCreated,
			expectBody: "Goravel",
		},
		{
			name:   "Success Json",
			method: "GET",
			url:    "/success/json",
			setup: func(method, url string) error {
				gin.Get("/success/json", func(ctx httpcontract.Context) {
					ctx.Response().Success().Json(httpcontract.Json{
						"id": "1",
					})
				})

				var err error
				req, err = http.NewRequest(method, url, nil)
				if err != nil {
					return err
				}

				return nil
			},
			expectCode: http.StatusOK,
			expectBody: "{\"id\":\"1\"}",
		},
		{
			name:   "Success String",
			method: "GET",
			url:    "/success/string",
			setup: func(method, url string) error {
				gin.Get("/success/string", func(ctx httpcontract.Context) {
					ctx.Response().Success().String("Goravel")
				})

				var err error
				req, err = http.NewRequest(method, url, nil)
				if err != nil {
					return err
				}

				return nil
			},
			expectCode: http.StatusOK,
			expectBody: "Goravel",
		},
		{
			name:   "File",
			method: "GET",
			url:    "/file",
			setup: func(method, url string) error {
				gin.Get("/file", func(ctx httpcontract.Context) {
					ctx.Response().File("../logo.png")
				})

				var err error
				req, err = http.NewRequest(method, url, nil)
				if err != nil {
					return err
				}

				return nil
			},
			expectCode: http.StatusOK,
		},
		{
			name:   "Download",
			method: "GET",
			url:    "/download",
			setup: func(method, url string) error {
				gin.Get("/download", func(ctx httpcontract.Context) {
					ctx.Response().Download("../logo.png", "1.png")
				})

				var err error
				req, err = http.NewRequest(method, url, nil)
				if err != nil {
					return err
				}

				return nil
			},
			expectCode: http.StatusOK,
		},
		{
			name:   "Header",
			method: "GET",
			url:    "/header",
			setup: func(method, url string) error {
				gin.Get("/header", func(ctx httpcontract.Context) {
					ctx.Response().Header("Hello", "goravel").String(http.StatusOK, "Goravel")
				})

				var err error
				req, err = http.NewRequest(method, url, nil)
				if err != nil {
					return err
				}

				return nil
			},
			expectCode:   http.StatusOK,
			expectBody:   "Goravel",
			expectHeader: "goravel",
		},
		{
			name:   "Origin",
			method: "GET",
			url:    "/origin",
			setup: func(method, url string) error {
				gin.GlobalMiddleware(func(ctx httpcontract.Context) {
					ctx.Response().Header("global", "goravel")
					ctx.Request().Next()

					assert.Equal(t, "Goravel", ctx.Response().Origin().Body().String())
					assert.Equal(t, "goravel", ctx.Response().Origin().Header().Get("global"))
					assert.Equal(t, 7, ctx.Response().Origin().Size())
					assert.Equal(t, 200, ctx.Response().Origin().Status())
				})
				gin.Get("/origin", func(ctx httpcontract.Context) {
					ctx.Response().String(http.StatusOK, "Goravel")
				})

				var err error
				req, err = http.NewRequest(method, url, nil)
				if err != nil {
					return err
				}

				return nil
			},
			expectCode: http.StatusOK,
			expectBody: "Goravel",
		},
		{
			name:   "Redirect",
			method: "GET",
			url:    "/redirect",
			setup: func(method, url string) error {
				gin.Get("/redirect", func(ctx httpcontract.Context) {
					ctx.Response().Redirect(http.StatusMovedPermanently, "https://goravel.dev")
				})

				var err error
				req, err = http.NewRequest(method, url, nil)
				if err != nil {
					return err
				}

				return nil
			},
			expectCode: http.StatusMovedPermanently,
			expectBody: "<a href=\"https://goravel.dev\">Moved Permanently</a>.\n\n",
		},
	}

	for _, test := range tests {
		beforeEach()
		err := test.setup(test.method, test.url)
		assert.Nil(t, err)

		w := httptest.NewRecorder()
		gin.ServeHTTP(w, req)

		if test.expectBody != "" {
			assert.Equal(t, test.expectBody, w.Body.String(), test.name)
		}
		if test.expectHeader != "" {
			assert.Equal(t, test.expectHeader, strings.Join(w.Header().Values("Hello"), ""), test.name)
		}
		assert.Equal(t, test.expectCode, w.Code, test.name)
	}
}

type CreateUser struct {
	Name string `form:"name" json:"name"`
}

func (r *CreateUser) Authorize(ctx httpcontract.Context) error {
	return nil
}

func (r *CreateUser) Rules() map[string]string {
	return map[string]string{
		"name": "required",
	}
}

func (r *CreateUser) Messages() map[string]string {
	return map[string]string{}
}

func (r *CreateUser) Attributes() map[string]string {
	return map[string]string{}
}

func (r *CreateUser) PrepareForValidation(data validation.Data) error {
	if name, exist := data.Get("name"); exist {
		return data.Set("name", name.(string)+"1")
	}

	return nil
}

type Unauthorize struct {
	Name string `form:"name" json:"name"`
}

func (r *Unauthorize) Authorize(ctx httpcontract.Context) error {
	return errors.New("error")
}

func (r *Unauthorize) Rules() map[string]string {
	return map[string]string{
		"name": "required",
	}
}

func (r *Unauthorize) Messages() map[string]string {
	return map[string]string{}
}

func (r *Unauthorize) Attributes() map[string]string {
	return map[string]string{}
}

func (r *Unauthorize) PrepareForValidation(data validation.Data) error {
	return nil
}<|MERGE_RESOLUTION|>--- conflicted
+++ resolved
@@ -107,16 +107,12 @@
 			})
 			if err := test.setup(test.host, test.port); err == nil {
 				time.Sleep(1 * time.Second)
-<<<<<<< HEAD
 				hostUrl := "http://" + test.host
 				if test.port != "" {
 					hostUrl = hostUrl + ":" + test.port
 				}
 				resp, err := http.Get(hostUrl)
-=======
-				resp, err := http.Get("http://" + test.host)
 				assert.Nil(t, err)
->>>>>>> 5dafe401
 				defer resp.Body.Close()
 
 				body, err := ioutil.ReadAll(resp.Body)
@@ -218,16 +214,12 @@
 					TLSClientConfig: &tls.Config{InsecureSkipVerify: true},
 				}
 				client := &http.Client{Transport: tr}
-<<<<<<< HEAD
 				hostUrl := "http://" + test.host
 				if test.port != "" {
 					hostUrl = hostUrl + ":" + test.port
 				}
 				resp, err := client.Get(hostUrl)
-=======
-				resp, err := client.Get("https://" + test.host)
 				assert.Nil(t, err)
->>>>>>> 5dafe401
 				defer resp.Body.Close()
 
 				body, err := ioutil.ReadAll(resp.Body)
