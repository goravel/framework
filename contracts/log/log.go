package log

import (
	"context"
	"time"

	"github.com/goravel/framework/contracts/http"
)

const (
<<<<<<< HEAD
	DriverStack  = "stack"
	DriverSingle = "single"
	DriverDaily  = "daily"
	DriverCustom = "custom"
=======
	StackDriver  = "stack"
	SingleDriver = "single"
	DailyDriver  = "daily"
	OtelDriver   = "otel"
	CustomDriver = "custom"
)

const (
	PanicLevel Level = iota
	FatalLevel
	ErrorLevel
	WarningLevel
	InfoLevel
	DebugLevel
>>>>>>> eb83c9f9
)

type Data map[string]any

type Log interface {
	// WithContext adds a context to the logger.
	WithContext(ctx context.Context) Writer
	// Channel return a writer for a specific channel.
	Channel(channel string) Writer
	// Stack return a writer for multiple channels.
	Stack(channels []string) Writer
	Writer
}

type Writer interface {
	// Debug logs a message at LevelDebug.
	Debug(args ...any)
	// Debugf is equivalent to Debug, but with support for fmt.Printf-style arguments.
	Debugf(format string, args ...any)
	// Info logs a message at LevelInfo.
	Info(args ...any)
	// Infof is equivalent to Info, but with support for fmt.Printf-style arguments.
	Infof(format string, args ...any)
	// Warning logs a message at LevelWarning.
	Warning(args ...any)
	// Warningf is equivalent to Warning, but with support for fmt.Printf-style arguments.
	Warningf(format string, args ...any)
	// Error logs a message at LevelError.
	Error(args ...any)
	// Errorf is equivalent to Error, but with support for fmt.Printf-style arguments.
	Errorf(format string, args ...any)
	// Fatal logs a message at LevelFatal.
	Fatal(args ...any)
	// Fatalf is equivalent to Fatal, but with support for fmt.Printf-style arguments.
	Fatalf(format string, args ...any)
	// Panic logs a message at LevelPanic.
	Panic(args ...any)
	// Panicf is equivalent to Panic, but with support for fmt.Printf-style arguments.
	Panicf(format string, args ...any)
	// Code set a code or slug that describes the error.
	// Error messages are intended to be read by humans, but such code is expected to
	// be read by machines and even transported over different services.
	Code(code string) Writer
	// Hint set a hint for faster debugging.
	Hint(hint string) Writer
	// In sets the feature category or domain in which the log entry is relevant.
	In(domain string) Writer
	// Owner set the name/email of the colleague/team responsible for handling this error.
	// Useful for alerting purpose.
	Owner(owner any) Writer
	// Request supplies a http.Request.
	Request(req http.ContextRequest) Writer
	// Response supplies a http.Response.
	Response(res http.ContextResponse) Writer
	// Tags add multiple tags, describing the feature returning an error.
	Tags(tags ...string) Writer
	// User sets the user associated with the log entry.
	User(user any) Writer
	// With adds key-value pairs to the context of the log entry
	With(data map[string]any) Writer
	// WithTrace adds a stack trace to the log entry.
	WithTrace() Writer
}

// Logger is the interface for custom log drivers.
type Logger interface {
	// Handle returns a Handler for the given channel config path.
	Handle(channel string) (Handler, error)
}

// Handler is the interface for log handlers.
type Handler interface {
	// Enabled reports whether the handler is enabled for the given level.
	Enabled(Level) bool
	// Handle handles the log entry.
	Handle(Entry) error
}

type Entry interface {
	// Code returns the associated code.
	Code() string
	// Context returns the context of the entry.
	Context() context.Context
	// Data returns the data of the entry.
	Data() Data
	// Domain returns the domain of the entry.
	Domain() string
	// Hint returns the hint of the entry.
	Hint() string
	// Level returns the level of the entry.
	Level() Level
	// Message returns the message of the entry.
	Message() string
	// Owner returns the log's owner.
	Owner() any
	// Request returns the request data.
	Request() map[string]any
	// Response returns the response data.
	Response() map[string]any
	// Tags returns the list of tags.
	Tags() []string
	// Time returns the timestamp of the entry.
	Time() time.Time
	// Trace returns the stack trace or trace data.
	Trace() map[string]any
	// User returns the user information.
	User() any
	// With returns additional context data.
	With() map[string]any
}<|MERGE_RESOLUTION|>--- conflicted
+++ resolved
@@ -8,27 +8,11 @@
 )
 
 const (
-<<<<<<< HEAD
 	DriverStack  = "stack"
 	DriverSingle = "single"
 	DriverDaily  = "daily"
+	DriverOtel   = "otel"
 	DriverCustom = "custom"
-=======
-	StackDriver  = "stack"
-	SingleDriver = "single"
-	DailyDriver  = "daily"
-	OtelDriver   = "otel"
-	CustomDriver = "custom"
-)
-
-const (
-	PanicLevel Level = iota
-	FatalLevel
-	ErrorLevel
-	WarningLevel
-	InfoLevel
-	DebugLevel
->>>>>>> eb83c9f9
 )
 
 type Data map[string]any
