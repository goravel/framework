--- conflicted
+++ resolved
@@ -29,9 +29,4 @@
 	Request() ContextRequest
 	// Response returns the ContextResponse
 	Response() ContextResponse
-<<<<<<< HEAD
-	// SetContext set the custom context
-	SetContext(ctx context.Context)
-=======
->>>>>>> e91df530
 }