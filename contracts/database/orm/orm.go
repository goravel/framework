package orm

import (
	"context"
	"database/sql"
)

type Orm interface {
	// Connection gets an Orm instance from the connection pool.
	Connection(name string) Orm
	// DB gets the underlying database connection.
	DB() (*sql.DB, error)
	// Query gets a new query builder instance.
	Query() Query
	// Factory gets a new factory instance for the given model name.
	Factory() Factory
	// Observe registers an observer with the Orm.
	Observe(model any, observer Observer)
	// Transaction runs a callback wrapped in a database transaction.
	Transaction(txFunc func(tx Transaction) error) error
	// WithContext sets the context to be used by the Orm.
	WithContext(ctx context.Context) Orm
}

type Transaction interface {
	Query
	// Commit commits the changes in a transaction.
	Commit() error
	// Rollback rolls back the changes in a transaction.
	Rollback() error
}

type Query interface {
	// Association gets an association instance by name.
	Association(association string) Association
	// Begin begins a new transaction
	Begin() (Transaction, error)
	// Driver gets the driver for the query.
	Driver() Driver
	// Count retrieve the "count" result of the query.
	Count(count *int64) error
	// Create inserts new record into the database.
	Create(value any) error
	// Cursor returns a cursor, use scan to iterate over the returned rows.
	Cursor() (chan Cursor, error)
	// Delete deletes records matching given conditions, if the conditions are empty will delete all records.
	Delete(value any, conds ...any) (*Result, error)
	// Distinct specifies distinct fields to query.
	Distinct(args ...any) Query
	// Exec executes raw sql
	Exec(sql string, values ...any) (*Result, error)
	// Find finds records that match given conditions.
	Find(dest any, conds ...any) error
	// FindOrFail finds records that match given conditions or throws an error.
	FindOrFail(dest any, conds ...any) error
	// First finds record that match given conditions.
	First(dest any) error
	// FirstOrCreate finds the first record that matches the given attributes
	// or create a new one with those attributes if none was found.
	FirstOrCreate(dest any, conds ...any) error
	// FirstOr finds the first record that matches the given conditions or
	// execute the callback and return its result if no record is found.
	FirstOr(dest any, callback func() error) error
	// FirstOrFail finds the first record that matches the given conditions or throws an error.
	FirstOrFail(dest any) error
	// FirstOrNew finds the first record that matches the given conditions or
	// return a new instance of the model initialized with those attributes.
	FirstOrNew(dest any, attributes any, values ...any) error
	// ForceDelete forces delete records matching given conditions.
	ForceDelete(value any, conds ...any) (*Result, error)
	// Get retrieves all rows from the database.
	Get(dest any) error
	// Group specifies the group method on the query.
	Group(name string) Query
	// Having specifying HAVING conditions for the query.
	Having(query any, args ...any) Query
	// InRandomOrder specifies the order randomly.
	InRandomOrder() Query
	// Join specifying JOIN conditions for the query.
	Join(query string, args ...any) Query
	// Limit the number of records returned.
	Limit(limit int) Query
	// Load loads a relationship for the model.
	Load(dest any, relation string, args ...any) error
	// LoadMissing loads a relationship for the model that is not already loaded.
	LoadMissing(dest any, relation string, args ...any) error
	// LockForUpdate locks the selected rows in the table for updating.
	LockForUpdate() Query
	// Model sets the model instance to be queried.
	Model(value any) Query
	// Offset specifies the number of records to skip before starting to return the records.
	Offset(offset int) Query
	// Omit specifies columns that should be omitted from the query.
	Omit(columns ...string) Query
	// Order specifies the order in which the results should be returned.
	Order(value any) Query
	// OrderBy specifies the order should be ascending.
	OrderBy(column string, direction ...string) Query
	// OrderByDesc specifies the order should be descending.
	OrderByDesc(column string) Query
	// OrWhere add an "or where" clause to the query.
	OrWhere(query any, args ...any) Query
	// OrWhereIn adds an "or where column in" clause to the query.
	OrWhereIn(column string, values []any) Query
	// OrWhereNotIn adds an "or where column not in" clause to the query.
	OrWhereNotIn(column string, values []any) Query
	// Paginate the given query into a simple paginator.
	Paginate(page, limit int, dest any, total *int64) error
	// Pluck retrieves a single column from the database.
	Pluck(column string, dest any) error
	// Raw creates a raw query.
	Raw(sql string, values ...any) Query
	// Save updates value in a database
	Save(value any) error
	// SaveQuietly updates value in a database without firing events
	SaveQuietly(value any) error
	// Scan scans the query result and populates the destination object.
	Scan(dest any) error
	// Scopes applies one or more query scopes.
	Scopes(funcs ...func(Query) Query) Query
	// Select specifies fields that should be retrieved from the database.
	Select(query any, args ...any) Query
	// SharedLock locks the selected rows in the table.
	SharedLock() Query
	// Sum calculates the sum of a column's values and populates the destination object.
	Sum(column string, dest any) error
	// Table specifies the table for the query.
	Table(name string, args ...any) Query
	// Update updates records with the given column and values
	Update(column any, value ...any) (*Result, error)
	// UpdateOrCreate finds the first record that matches the given attributes
	// or create a new one with those attributes if none was found.
	UpdateOrCreate(dest any, attributes any, values any) error
	// Where add a "where" clause to the query.
	Where(query any, args ...any) Query
	// WhereIn adds a "where column in" clause to the query.
	WhereIn(column string, values []any) Query
<<<<<<< HEAD
	// WhereHas applies a subquery condition to filter results based on a related table.
	WhereHas(table string, fk string, conditions func(Query) Query ) Query
=======
	// WhereNotIn adds a "where column not in" clause to the query.
	WhereNotIn(column string, values []any) Query
	// WhereBetween adds a "where column between x and y" clause to the query.
	WhereBetween(column string, x, y any) Query
	// WhereNotBetween adds a "where column not between x and y" clause to the query.
	WhereNotBetween(column string, x, y any) Query
>>>>>>> d397e5c6
	// WithoutEvents disables event firing for the query.
	WithoutEvents() Query
	// WithTrashed allows soft deleted models to be included in the results.
	WithTrashed() Query
	// With returns a new query instance with the given relationships eager loaded.
	With(query string, args ...any) Query
}

type Association interface {
	// Find finds records that match given conditions.
	Find(out any, conds ...any) error
	// Append appending a model to the association.
	Append(values ...any) error
	// Replace replaces the association with the given value.
	Replace(values ...any) error
	// Delete deletes the given value from the association.
	Delete(values ...any) error
	// Clear clears the association.
	Clear() error
	// Count returns the number of records in the association.
	Count() int64
}

type ConnectionModel interface {
	// Connection gets the connection name for the model.
	Connection() string
}

type Cursor interface {
	// Scan scans the current row into the given destination.
	Scan(value any) error
}

type Result struct {
	RowsAffected int64
}<|MERGE_RESOLUTION|>--- conflicted
+++ resolved
@@ -135,17 +135,14 @@
 	Where(query any, args ...any) Query
 	// WhereIn adds a "where column in" clause to the query.
 	WhereIn(column string, values []any) Query
-<<<<<<< HEAD
 	// WhereHas applies a subquery condition to filter results based on a related table.
 	WhereHas(table string, fk string, conditions func(Query) Query ) Query
-=======
 	// WhereNotIn adds a "where column not in" clause to the query.
 	WhereNotIn(column string, values []any) Query
 	// WhereBetween adds a "where column between x and y" clause to the query.
 	WhereBetween(column string, x, y any) Query
 	// WhereNotBetween adds a "where column not between x and y" clause to the query.
 	WhereNotBetween(column string, x, y any) Query
->>>>>>> d397e5c6
 	// WithoutEvents disables event firing for the query.
 	WithoutEvents() Query
 	// WithTrashed allows soft deleted models to be included in the results.
