package orm

import (
	"context"
	"database/sql"
)

type Orm interface {
	// Connection gets an Orm instance from the connection pool.
	Connection(name string) Orm
	// DB gets the underlying database connection.
	DB() (*sql.DB, error)
	// Query gets a new query builder instance.
	Query() Query
	// Factory gets a new factory instance for the given model name.
	Factory() Factory
	// Observe registers an observer with the Orm.
	Observe(model any, observer Observer)
	// Transaction runs a callback wrapped in a database transaction.
	Transaction(txFunc func(tx Transaction) error) error
	// WithContext sets the context to be used by the Orm.
	WithContext(ctx context.Context) Orm
}

type Transaction interface {
	Query
	// Commit commits the changes in a transaction.
	Commit() error
	// Rollback rolls back the changes in a transaction.
	Rollback() error
}

type Query interface {
	// Association gets an association instance by name.
	Association(association string) Association
	// Begin begins a new transaction
	Begin() (Transaction, error)
	// Driver gets the driver for the query.
	Driver() Driver
	// Count retrieve the "count" result of the query.
	Count(count *int64) error
	// Create inserts new record into the database.
	Create(value any) error
	// Cursor returns a cursor, use scan to iterate over the returned rows.
	Cursor() (chan Cursor, error)
	// Delete deletes records matching given conditions, if the conditions are empty will delete all records.
	Delete(value any, conds ...any) (*Result, error)
	// Distinct specifies distinct fields to query.
	Distinct(args ...any) Query
	// Exec executes raw sql
	Exec(sql string, values ...any) (*Result, error)
	// Find finds records that match given conditions.
	Find(dest any, conds ...any) error
	// FindOrFail finds records that match given conditions or throws an error.
	FindOrFail(dest any, conds ...any) error
	// First finds record that match given conditions.
	First(dest any) error
	// FirstOrCreate finds the first record that matches the given attributes
	// or create a new one with those attributes if none was found.
	FirstOrCreate(dest any, conds ...any) error
	// FirstOr finds the first record that matches the given conditions or
	// execute the callback and return its result if no record is found.
	FirstOr(dest any, callback func() error) error
	// FirstOrFail finds the first record that matches the given conditions or throws an error.
	FirstOrFail(dest any) error
	// FirstOrNew finds the first record that matches the given conditions or
	// return a new instance of the model initialized with those attributes.
	FirstOrNew(dest any, attributes any, values ...any) error
	// ForceDelete forces delete records matching given conditions.
	ForceDelete(value any, conds ...any) (*Result, error)
	// Get retrieves all rows from the database.
	Get(dest any) error
	// Group specifies the group method on the query.
	Group(name string) Query
	// Having specifying HAVING conditions for the query.
	Having(query any, args ...any) Query
	// InRandomOrder specifies the order randomly.
	InRandomOrder() Query
	// Join specifying JOIN conditions for the query.
	Join(query string, args ...any) Query
	// Limit the number of records returned.
	Limit(limit int) Query
	// Load loads a relationship for the model.
	Load(dest any, relation string, args ...any) error
	// LoadMissing loads a relationship for the model that is not already loaded.
	LoadMissing(dest any, relation string, args ...any) error
	// LockForUpdate locks the selected rows in the table for updating.
	LockForUpdate() Query
	// Model sets the model instance to be queried.
	Model(value any) Query
	// Offset specifies the number of records to skip before starting to return the records.
	Offset(offset int) Query
	// Omit specifies columns that should be omitted from the query.
	Omit(columns ...string) Query
	// Order specifies the order in which the results should be returned.
	Order(value any) Query
	// OrderBy specifies the order should be ascending.
	OrderBy(column string, direction ...string) Query
	// OrderByDesc specifies the order should be descending.
	OrderByDesc(column string) Query
	// OrWhere add an "or where" clause to the query.
	OrWhere(query any, args ...any) Query
	// OrWhereIn adds an "or where column in" clause to the query.
	OrWhereIn(column string, values []any) Query
	// OrWhereNotIn adds an "or where column not in" clause to the query.
	OrWhereNotIn(column string, values []any) Query
	// Paginate the given query into a simple paginator.
	Paginate(page, limit int, dest any, total *int64) error
	// Pluck retrieves a single column from the database.
	Pluck(column string, dest any) error
	// Raw creates a raw query.
	Raw(sql string, values ...any) Query
	// Save updates value in a database
	Save(value any) error
	// SaveQuietly updates value in a database without firing events
	SaveQuietly(value any) error
	// Scan scans the query result and populates the destination object.
	Scan(dest any) error
	// Scopes applies one or more query scopes.
	Scopes(funcs ...func(Query) Query) Query
	// Select specifies fields that should be retrieved from the database.
	Select(query any, args ...any) Query
	// SharedLock locks the selected rows in the table.
	SharedLock() Query
	// Sum calculates the sum of a column's values and populates the destination object.
	Sum(column string, dest any) error
	// Table specifies the table for the query.
	Table(name string, args ...any) Query
	// Update updates records with the given column and values
	Update(column any, value ...any) (*Result, error)
	// UpdateOrCreate finds the first record that matches the given attributes
	// or create a new one with those attributes if none was found.
	UpdateOrCreate(dest any, attributes any, values any) error
	// Where add a "where" clause to the query.
	Where(query any, args ...any) Query
	// WhereIn adds a "where column in" clause to the query.
	WhereIn(column string, values []any) Query
	// WhereHas applies a subquery condition to filter results based on a related table.
<<<<<<< HEAD
	WhereHas(table any, fk string, conditions func(Query) (Query,error) ) (Query,error)
=======
	WhereHas(table string, fk string, conditions func(Query) Query ) Query
	// WhereNotIn adds a "where column not in" clause to the query.
	WhereNotIn(column string, values []any) Query
	// WhereBetween adds a "where column between x and y" clause to the query.
	WhereBetween(column string, x, y any) Query
	// WhereNotBetween adds a "where column not between x and y" clause to the query.
	WhereNotBetween(column string, x, y any) Query
>>>>>>> 288f3842
	// WithoutEvents disables event firing for the query.
	WithoutEvents() Query
	// WithTrashed allows soft deleted models to be included in the results.
	WithTrashed() Query
	// With returns a new query instance with the given relationships eager loaded.
	With(query string, args ...any) Query
}

type Association interface {
	// Find finds records that match given conditions.
	Find(out any, conds ...any) error
	// Append appending a model to the association.
	Append(values ...any) error
	// Replace replaces the association with the given value.
	Replace(values ...any) error
	// Delete deletes the given value from the association.
	Delete(values ...any) error
	// Clear clears the association.
	Clear() error
	// Count returns the number of records in the association.
	Count() int64
}

type ConnectionModel interface {
	// Connection gets the connection name for the model.
	Connection() string
}

type Cursor interface {
	// Scan scans the current row into the given destination.
	Scan(value any) error
}

type Result struct {
	RowsAffected int64
}<|MERGE_RESOLUTION|>--- conflicted
+++ resolved
@@ -136,17 +136,14 @@
 	// WhereIn adds a "where column in" clause to the query.
 	WhereIn(column string, values []any) Query
 	// WhereHas applies a subquery condition to filter results based on a related table.
-<<<<<<< HEAD
+
 	WhereHas(table any, fk string, conditions func(Query) (Query,error) ) (Query,error)
-=======
-	WhereHas(table string, fk string, conditions func(Query) Query ) Query
 	// WhereNotIn adds a "where column not in" clause to the query.
 	WhereNotIn(column string, values []any) Query
 	// WhereBetween adds a "where column between x and y" clause to the query.
 	WhereBetween(column string, x, y any) Query
 	// WhereNotBetween adds a "where column not between x and y" clause to the query.
 	WhereNotBetween(column string, x, y any) Query
->>>>>>> 288f3842
 	// WithoutEvents disables event firing for the query.
 	WithoutEvents() Query
 	// WithTrashed allows soft deleted models to be included in the results.
