--- conflicted
+++ resolved
@@ -16,19 +16,16 @@
 	Fallback(handler contractshttp.HandlerFunc)
 	// GlobalMiddleware registers global middleware to be applied to all routes of the router.
 	GlobalMiddleware(middlewares ...contractshttp.Middleware)
-<<<<<<< HEAD
-	// Recover allows you to set a custom recovery when a request panics
-	Recover(recoverFunc func(ctx contractshttp.Context, err any))
 	// Run starts the HTTP server and listens for incoming connections on the specified host.
-=======
 	// Listen starts the HTTP server and listens on the specified listener.
 	Listen(l net.Listener) error
 	// ListenTLS starts the HTTPS server and listens on the specified listener.
 	ListenTLS(l net.Listener) error
 	// ListenTLSWithCert starts the HTTPS server with the provided TLS configuration and listens on the specified listener.
 	ListenTLSWithCert(l net.Listener, certFile, keyFile string) error
+  // Recover allows you to set a custom recovery when a request panics
+	Recover(recoverFunc func(ctx contractshttp.Context, err any))
 	// Run starts the HTTP server and listens on the specified host.
->>>>>>> 380a71a0
 	Run(host ...string) error
 	// RunTLS starts the HTTPS server with the provided TLS configuration and listens on the specified host.
 	RunTLS(host ...string) error
