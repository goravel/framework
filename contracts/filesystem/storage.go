--- conflicted
+++ resolved
@@ -32,11 +32,9 @@
 	Files(path string) ([]string, error)
 	// Get gets the contents of a file.
 	Get(file string) (string, error)
-<<<<<<< HEAD
-	// LastModified gets the file's last modified time.
-=======
+  // GetBytes gets the contents of a file as a byte array.
 	GetBytes(file string) ([]byte, error)
->>>>>>> 144c25f7
+  // LastModified gets the file's last modified time.
 	LastModified(file string) (time.Time, error)
 	// MakeDirectory creates a directory.
 	MakeDirectory(directory string) error
