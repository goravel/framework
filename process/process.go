--- conflicted
+++ resolved
@@ -14,7 +14,6 @@
 var _ contractsprocess.Process = (*Process)(nil)
 
 type Process struct {
-<<<<<<< HEAD
 	buffering bool
 	ctx       context.Context
 	env       []string
@@ -22,20 +21,9 @@
 	onOutput  contractsprocess.OnOutputFunc
 	path      string
 	quietly   bool
+  tapCmd            func(*exec.Cmd)
 	timeout   time.Duration
 	tty       bool
-=======
-	ctx               context.Context
-	env               []string
-	input             io.Reader
-	path              string
-	quietly           bool
-	onOutput          contractsprocess.OnOutputFunc
-	tapCmd            func(*exec.Cmd)
-	timeout           time.Duration
-	tty               bool
-	bufferingDisabled bool
->>>>>>> a136858c
 }
 
 func New() *Process {
