--- conflicted
+++ resolved
@@ -44,17 +44,11 @@
 
 func (app *Application) addEvents(events []schedule.Event) {
 	for _, event := range events {
-		chain := cron.NewChain(cron.Recover(&Logger{}))
+		chain := cron.NewChain(cron.Recover(NewLogger(app.log)))
 		if event.GetDelayIfStillRunning() {
-<<<<<<< HEAD
-			chain = cron.NewChain(cron.DelayIfStillRunning(NewLogger(app.log)))
+			chain = cron.NewChain(cron.DelayIfStillRunning(NewLogger(app.log)), cron.Recover(NewLogger(app.log)))
 		} else if event.GetSkipIfStillRunning() {
-			chain = cron.NewChain(cron.SkipIfStillRunning(NewLogger(app.log)))
-=======
-			chain = cron.NewChain(cron.DelayIfStillRunning(&Logger{}), cron.Recover(&Logger{}))
-		} else if event.GetSkipIfStillRunning() {
-			chain = cron.NewChain(cron.SkipIfStillRunning(&Logger{}), cron.Recover(&Logger{}))
->>>>>>> eb93db0e
+			chain = cron.NewChain(cron.SkipIfStillRunning(NewLogger(app.log)), cron.Recover(NewLogger(app.log)))
 		}
 		_, err := app.cron.AddJob(event.GetCron(), chain.Then(app.getJob(event)))
 
