package mail

import (
	"fmt"

	"github.com/goravel/framework/contracts/config"
)

type SendMailJob struct {
	config config.Config
}

func NewSendMailJob(config config.Config) *SendMailJob {
	return &SendMailJob{
		config: config,
	}
}

// Signature The name and signature of the job.
func (r *SendMailJob) Signature() string {
	return "goravel_send_mail_job"
}

// Handle Execute the job.
func (r *SendMailJob) Handle(args ...any) error {
	if len(args) != 9 {
		return fmt.Errorf("expected 9 arguments, got %d", len(args))
	}

	subject, ok := args[0].(string)
	if !ok {
		return fmt.Errorf("SUBJECT should be of type string")
	}

	body, ok := args[1].(string)
	if !ok {
		return fmt.Errorf("BODY should be of type string")
	}

<<<<<<< HEAD
	html, ok := args[2].(string)
=======
	fromAddress, ok := args[2].(string)
>>>>>>> a8eafc9e
	if !ok {
		return fmt.Errorf("FROM should be of type string")
	}

	fromName, ok := args[3].(string)
	if !ok {
		return fmt.Errorf("FROM NAME should be of type string")
	}

	to, ok := args[4].([]string)
	if !ok {
		return fmt.Errorf("TO should be of type []string")
	}

	cc, ok := args[5].([]string)
	if !ok {
		return fmt.Errorf("CC should be of type []string")
	}

	bcc, ok := args[6].([]string)
	if !ok {
		return fmt.Errorf("BCC should be of type []string")
	}

	attachments, ok := args[7].([]string)
	if !ok {
		return fmt.Errorf("ATTACHMENTS should be of type []string")
	}

	headers, ok := args[8].([]string)
	if !ok {
		return fmt.Errorf("HEADERS should be of type []string")
	}

<<<<<<< HEAD
	text, ok := args[9].(string)
	if !ok {
		return fmt.Errorf("BODY should be of type string")
	}

	return SendMail(r.config, from, subject, text, html, recipient, cc, bcc, replyTo, attachments, convertSliceHeadersToMap(headers))
=======
	return SendMail(r.config, subject, body, fromAddress, fromName, to, cc, bcc, attachments, convertSliceHeadersToMap(headers))
>>>>>>> a8eafc9e
}<|MERGE_RESOLUTION|>--- conflicted
+++ resolved
@@ -37,11 +37,7 @@
 		return fmt.Errorf("BODY should be of type string")
 	}
 
-<<<<<<< HEAD
-	html, ok := args[2].(string)
-=======
 	fromAddress, ok := args[2].(string)
->>>>>>> a8eafc9e
 	if !ok {
 		return fmt.Errorf("FROM should be of type string")
 	}
@@ -76,14 +72,5 @@
 		return fmt.Errorf("HEADERS should be of type []string")
 	}
 
-<<<<<<< HEAD
-	text, ok := args[9].(string)
-	if !ok {
-		return fmt.Errorf("BODY should be of type string")
-	}
-
-	return SendMail(r.config, from, subject, text, html, recipient, cc, bcc, replyTo, attachments, convertSliceHeadersToMap(headers))
-=======
 	return SendMail(r.config, subject, body, fromAddress, fromName, to, cc, bcc, attachments, convertSliceHeadersToMap(headers))
->>>>>>> a8eafc9e
 }