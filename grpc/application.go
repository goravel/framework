package grpc

import (
	"context"
	"fmt"
	"net"
	"strings"

	"google.golang.org/grpc"
	"google.golang.org/grpc/credentials/insecure"

	"github.com/goravel/framework/contracts/config"
	"github.com/goravel/framework/errors"
	"github.com/goravel/framework/support/color"
)

type Application struct {
	config                       config.Config
	server                       *grpc.Server
	unaryClientInterceptorGroups map[string][]grpc.UnaryClientInterceptor
}

func NewApplication(config config.Config) *Application {
	return &Application{
		server: grpc.NewServer(),
		config: config,
	}
}

func (app *Application) Client(ctx context.Context, name string) (*grpc.ClientConn, error) {
	host := app.config.GetString(fmt.Sprintf("grpc.clients.%s.host", name))
	if host == "" {
		return nil, errors.GrpcEmptyClientHost
	}
	if !strings.Contains(host, ":") {
		port := app.config.GetString(fmt.Sprintf("grpc.clients.%s.port", name))
		if port == "" {
			return nil, errors.GrpcEmptyClientPort
		}

		host += ":" + port
	}

	interceptors, ok := app.config.Get(fmt.Sprintf("grpc.clients.%s.interceptors", name)).([]string)
	if !ok {
		return nil, errors.GrpcInvalidInterceptorsType.Args(name)
	}

	clientInterceptors := app.getClientInterceptors(interceptors)

	return grpc.NewClient(
		host,
		grpc.WithTransportCredentials(insecure.NewCredentials()),
		grpc.WithChainUnaryInterceptor(clientInterceptors...),
	)
}

func (app *Application) Listen(l net.Listener) error {
	color.Green().Println("[GRPC] Listening on: " + l.Addr().String())
	return app.server.Serve(l)
}

func (app *Application) Run(host ...string) error {
	if len(host) == 0 {
		defaultHost := app.config.GetString("grpc.host")
		if defaultHost == "" {
			return errors.GrpcEmptyServerHost
		}

		if !strings.Contains(defaultHost, ":") {
			defaultPort := app.config.GetString("grpc.port")
			if defaultPort == "" {
				return errors.GrpcEmptyServerPort
			}
			defaultHost += ":" + defaultPort
		}

		host = append(host, defaultHost)
	}

	listen, err := net.Listen("tcp", host[0])
	if err != nil {
		return err
	}
<<<<<<< HEAD

	color.Green().Println("[GRPC] Listening on: " + host[0])
	return app.server.Serve(listen)
}

func (app *Application) Server() *grpc.Server {
	return app.server
}

func (app *Application) Shutdown(force ...bool) {
	if len(force) > 0 && force[0] {
		app.server.Stop()
		return
=======
	color.Green().Println("[GRPC] Listening on: " + host[0])
	if err := app.server.Serve(listen); err != nil {
		return err
>>>>>>> 54f094ec
	}

	app.server.GracefulStop()
}

func (app *Application) UnaryServerInterceptors(unaryServerInterceptors []grpc.UnaryServerInterceptor) {
	app.server = grpc.NewServer(grpc.ChainUnaryInterceptor(unaryServerInterceptors...))
}

func (app *Application) UnaryClientInterceptorGroups(unaryClientInterceptorGroups map[string][]grpc.UnaryClientInterceptor) {
	app.unaryClientInterceptorGroups = unaryClientInterceptorGroups
}

func (app *Application) getClientInterceptors(interceptors []string) []grpc.UnaryClientInterceptor {
	var unaryClientInterceptors []grpc.UnaryClientInterceptor
	for _, interceptor := range interceptors {
		for client, clientInterceptors := range app.unaryClientInterceptorGroups {
			if interceptor == client {
				unaryClientInterceptors = append(unaryClientInterceptors, clientInterceptors...)
			}
		}
	}

	return unaryClientInterceptors
}<|MERGE_RESOLUTION|>--- conflicted
+++ resolved
@@ -22,9 +22,12 @@
 
 func NewApplication(config config.Config) *Application {
 	return &Application{
-		server: grpc.NewServer(),
 		config: config,
 	}
+}
+
+func (app *Application) Server() *grpc.Server {
+	return app.server
 }
 
 func (app *Application) Client(ctx context.Context, name string) (*grpc.ClientConn, error) {
@@ -55,11 +58,6 @@
 	)
 }
 
-func (app *Application) Listen(l net.Listener) error {
-	color.Green().Println("[GRPC] Listening on: " + l.Addr().String())
-	return app.server.Serve(l)
-}
-
 func (app *Application) Run(host ...string) error {
 	if len(host) == 0 {
 		defaultHost := app.config.GetString("grpc.host")
@@ -82,28 +80,12 @@
 	if err != nil {
 		return err
 	}
-<<<<<<< HEAD
-
-	color.Green().Println("[GRPC] Listening on: " + host[0])
-	return app.server.Serve(listen)
-}
-
-func (app *Application) Server() *grpc.Server {
-	return app.server
-}
-
-func (app *Application) Shutdown(force ...bool) {
-	if len(force) > 0 && force[0] {
-		app.server.Stop()
-		return
-=======
 	color.Green().Println("[GRPC] Listening on: " + host[0])
 	if err := app.server.Serve(listen); err != nil {
 		return err
->>>>>>> 54f094ec
 	}
 
-	app.server.GracefulStop()
+	return nil
 }
 
 func (app *Application) UnaryServerInterceptors(unaryServerInterceptors []grpc.UnaryServerInterceptor) {
