package queue

import (
	"sync"
	"sync/atomic"
	"time"

	"github.com/goravel/framework/contracts/database/db"
	"github.com/goravel/framework/contracts/foundation"
	"github.com/goravel/framework/contracts/log"
	"github.com/goravel/framework/contracts/queue"
	"github.com/goravel/framework/errors"
	"github.com/goravel/framework/queue/models"
	"github.com/goravel/framework/queue/utils"
	"github.com/goravel/framework/support/carbon"
	"github.com/goravel/framework/support/color"
	"github.com/goravel/framework/support/console"
)

type Worker struct {
	config queue.Config
	db     db.DB
	driver queue.Driver
	job    queue.JobStorer
	json   foundation.Json
	log    log.Log

	failedJobChan chan models.FailedJob

	connection  string
	queue       string
	jobWg       sync.WaitGroup
	failedJobWg sync.WaitGroup
	concurrent  int
	tries       int

	currentDelay time.Duration
	maxDelay     time.Duration
	isShutdown   atomic.Bool
	debug        bool
}

func NewWorker(config queue.Config, db db.DB, job queue.JobStorer, json foundation.Json, log log.Log, connection, queue string, concurrent, tries int) (*Worker, error) {
	driverCreator := NewDriverCreator(config, db, job, json, log)
	driver, err := driverCreator.Create(connection)
	if err != nil {
		return nil, err
	}

	return &Worker{
		config: config,
		db:     db,
		driver: driver,
		job:    job,
		json:   json,
		log:    log,

		connection: connection,
		queue:      queue,
		concurrent: concurrent,
		tries:      tries,
		debug:      config.Debug(),

		currentDelay:  1 * time.Second,
		failedJobChan: make(chan models.FailedJob, concurrent),
		maxDelay:      32 * time.Second,
	}, nil
}

func (r *Worker) Run() error {
	if r.driver.Driver() == queue.DriverSync {
		color.Warningln(errors.QueueDriverSyncNotNeedToRun.Args(r.connection).SetModule(errors.ModuleQueue).Error())
		return nil
	}

	r.isShutdown.Store(false)

	return r.run()
}

func (r *Worker) Shutdown() error {
	r.isShutdown.Store(true)

	// Wait for all worker goroutines to finish processing current tasks
	r.jobWg.Wait()

	// Close the failed job channel to allow the failed job processor goroutine to exit
	close(r.failedJobChan)

<<<<<<< HEAD
=======
	// Wait for the failed job processor goroutine to finish
	r.failedJobWg.Wait()

	if r.machinery != nil {
		r.machinery.Quit()
	}

>>>>>>> e04ff6e6
	return nil
}

func (r *Worker) call(task queue.Task) error {
	tries := 1
	r.printRunningLog(task)

	for {
		if !task.Delay.IsZero() {
			time.Sleep(carbon.FromStdTime(task.Delay).DiffAbsInDuration())
		}

		now := carbon.Now()
		err := r.job.Call(task.Job.Signature(), utils.ConvertArgs(task.Args))
		duration := now.DiffAbsInDuration().String()

		if err == nil {
			r.printSuccessLog(task, duration)
			return nil
		}

		shouldRetry := false
		var delay time.Duration = 0

		if jobWithShouldRetry, ok := task.Job.(queue.JobWithShouldRetry); ok {
			shouldRetry, delay = jobWithShouldRetry.ShouldRetry(err, tries)
		} else {
			shouldRetry = tries < r.tries /* || r.tries == 0 */ // Currently, we do not support unlimited retries, see https://github.com/goravel/framework/pull/1123#discussion_r2194272829
		}

		if shouldRetry {
			if delay > 0 {
				time.Sleep(delay)
			}
			tries++
			continue
		}

		payload, jsonErr := utils.TaskToJson(task, r.json)
		if jsonErr != nil {
			return errors.QueueFailedToConvertTaskToJson.Args(jsonErr, task)
		}

		r.failedJobChan <- models.FailedJob{
			UUID:       task.UUID,
			Connection: r.connection,
			Queue:      r.queue,
			Payload:    payload,
			Exception:  err.Error(),
			FailedAt:   carbon.NewDateTime(carbon.Now()),
		}

		r.printFailedLog(task, duration)

		return errors.QueueFailedToCallJob
	}
}

func (r *Worker) logFailedJob(job models.FailedJob) {
	failedDatabase := r.config.FailedDatabase()
	failedTable := r.config.FailedTable()

	isDbDisabled := r.db == nil || failedDatabase == "" || failedTable == ""
	if isDbDisabled {
		r.log.Error(errors.QueueJobFailed.Args(job))
		return
	}

	_, err := r.db.Connection(failedDatabase).Table(failedTable).Insert(&job)
	if err != nil {
		r.log.Error(errors.QueueFailedToSaveFailedJob.Args(err, job))
	}
}

func (r *Worker) printRunningLog(task queue.Task) {
	if !r.debug {
		return
	}

	datetime := color.Gray().Sprint(carbon.Now().ToDateTimeMilliString())
	status := "<fg=yellow;op=bold>RUNNING</>"
	first := datetime + " " + task.Job.Signature()
	second := status

	color.Default().Println(console.TwoColumnDetail(first, second))
}

func (r *Worker) printSuccessLog(task queue.Task, duration string) {
	if !r.debug {
		return
	}

	datetime := color.Gray().Sprint(carbon.Now().ToDateTimeMilliString())
	status := "<fg=green;op=bold>DONE</>"
	duration = color.Gray().Sprint(duration)
	first := datetime + " " + task.Job.Signature()
	second := duration + " " + status

	color.Default().Println(console.TwoColumnDetail(first, second))
}

func (r *Worker) printFailedLog(task queue.Task, duration string) {
	if !r.debug {
		return
	}

	datetime := color.Gray().Sprint(carbon.Now().ToDateTimeMilliString())
	status := "<fg=red;op=bold>FAIL</>"
	duration = color.Gray().Sprint(duration)
	first := datetime + " " + task.Job.Signature()
	second := duration + " " + status

	color.Default().Println(console.TwoColumnDetail(first, second))
}

func (r *Worker) run() error {
	if r.debug {
		color.Infoln(errors.QueueProcessingJobs.Args(r.connection, r.queue))
	}

	for i := 0; i < r.concurrent; i++ {
		r.jobWg.Add(1)
		go func() {
			defer r.jobWg.Done()
			for {
				if r.isShutdown.Load() {
					return
				}

				reservedJob, err := r.driver.Pop(r.queue)
				if err != nil {
					if !errors.Is(err, errors.QueueDriverNoJobFound) {
						r.log.Error(errors.QueueDriverFailedToPop.Args(r.queue, err))

						r.currentDelay *= 2
						if r.currentDelay > r.maxDelay {
							r.currentDelay = r.maxDelay
						}
					}

					time.Sleep(r.currentDelay)

					continue
				}

				r.currentDelay = 1 * time.Second
				task := reservedJob.Task()

				if err := r.call(task); err != nil {
					if !errors.Is(err, errors.QueueFailedToCallJob) {
						r.log.Error(err)
					}

					if err := reservedJob.Delete(); err != nil {
						r.log.Error(errors.QueueFailedToDeleteReservedJob.Args(reservedJob, err))
					}

					continue
				}

				if len(task.Chain) > 0 {
					for i, chain := range task.Chain {
						chainTask := queue.Task{
							ChainJob: chain,
							UUID:     task.UUID,
							Chain:    task.Chain[i+1:],
						}

						if err := r.call(chainTask); err != nil {
							if !errors.Is(err, errors.QueueFailedToCallJob) {
								r.log.Error(err)
							}
							break
						}
					}
				}

				if err := reservedJob.Delete(); err != nil {
					r.log.Error(errors.QueueFailedToDeleteReservedJob.Args(reservedJob, err))
				}
			}
		}()
	}

	r.failedJobWg.Add(1)
	go func() {
		defer r.failedJobWg.Done()
		for job := range r.failedJobChan {
			r.logFailedJob(job)
		}
	}()

	r.jobWg.Wait()

	return nil
}<|MERGE_RESOLUTION|>--- conflicted
+++ resolved
@@ -87,16 +87,9 @@
 	// Close the failed job channel to allow the failed job processor goroutine to exit
 	close(r.failedJobChan)
 
-<<<<<<< HEAD
-=======
 	// Wait for the failed job processor goroutine to finish
 	r.failedJobWg.Wait()
 
-	if r.machinery != nil {
-		r.machinery.Quit()
-	}
-
->>>>>>> e04ff6e6
 	return nil
 }
 
