--- conflicted
+++ resolved
@@ -23,11 +23,7 @@
 		logger := app.MakeLog()
 		locale := config.GetString("app.locale")
 		fallback := config.GetString("app.fallback_locale")
-<<<<<<< HEAD
-		loader := NewFileLoader([]string{filepath.Join(executable, "lang")})
-=======
-		loader := NewFileLoader([]string{filepath.Join("lang")}, app.GetJson())
->>>>>>> cd4d68c8
+		loader := NewFileLoader([]string{filepath.Join(executable, "lang")}, app.GetJson())
 		trans := NewTranslator(parameters["ctx"].(context.Context), loader, locale, fallback, logger)
 		trans.SetLocale(locale)
 		return trans, nil
