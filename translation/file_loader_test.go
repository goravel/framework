package translation

import (
	"os"
	"path/filepath"
	"testing"

	"github.com/stretchr/testify/assert"
	"github.com/stretchr/testify/suite"

<<<<<<< HEAD
	"github.com/goravel/framework/mocks/foundation"
=======
	"github.com/goravel/framework/contracts/foundation"
	"github.com/goravel/framework/foundation/json"
>>>>>>> cd4d68c8
	"github.com/goravel/framework/support/env"
	"github.com/goravel/framework/support/file"
)

type FileLoaderTestSuite struct {
	suite.Suite
<<<<<<< HEAD
	app        *foundation.Application
	executable string
=======
	json foundation.Json
>>>>>>> cd4d68c8
}

func TestFileLoaderTestSuite(t *testing.T) {
	assert.Nil(t, file.Create("lang/en/test.json", `{"foo": "bar", "baz": {"foo": "bar"}}`))
	assert.Nil(t, file.Create("lang/en/another/test.json", `{"foo": "backagebar", "baz": "backagesplash"}`))
	assert.Nil(t, file.Create("lang/another/en/test.json", `{"foo": "backagebar", "baz": "backagesplash"}`))
	assert.Nil(t, file.Create("lang/en/invalid/test.json", `{"foo": "bar",}`))
	assert.Nil(t, file.Create("lang/cn.json", `{"foo": "bar", "baz": {"foo": "bar"}}`))
	restrictedFilePath := "lang/en/restricted/test.json"
	assert.Nil(t, file.Create(restrictedFilePath, `{"foo": "restricted"}`))
	assert.Nil(t, os.Chmod(restrictedFilePath, 0000))

	// path2
	executable, err := executablePath()
	assert.NoError(t, err)
	assert.Nil(t, file.Create(filepath.Join(executable, "lang/en/test.json"), `{"foo": "bar", "baz": {"foo": "bar"}}`))
	assert.Nil(t, file.Create(filepath.Join(executable, "lang/en/another/test.json"), `{"foo": "backagebar", "baz": "backagesplash"}`))
	assert.Nil(t, file.Create(filepath.Join(executable, "lang/another/en/test.json"), `{"foo": "backagebar", "baz": "backagesplash"}`))
	assert.Nil(t, file.Create(filepath.Join(executable, "lang/en/invalid/test.json"), `{"foo": "bar",}`))
	assert.Nil(t, file.Create(filepath.Join(executable, "lang/cn.json"), `{"foo": "bar", "baz": {"foo": "bar"}}`))
	restrictedFilePath = filepath.Join(executable, "lang/en/restricted/test.json")
	assert.Nil(t, file.Create(restrictedFilePath, `{"foo": "restricted"}`))
	assert.Nil(t, os.Chmod(restrictedFilePath, 0000))

	suite.Run(t, &FileLoaderTestSuite{})
	assert.Nil(t, file.Remove("lang"))
	assert.Nil(t, file.Remove(filepath.Join(executable, "lang")))
}

func (f *FileLoaderTestSuite) SetupTest() {
<<<<<<< HEAD
	f.app = &foundation.Application{}
=======
	f.json = json.NewJson()
>>>>>>> cd4d68c8
}

func (f *FileLoaderTestSuite) TestLoad() {
	paths := []string{"./lang"}
	loader := NewFileLoader(paths, f.json)
	translations, err := loader.Load("en", "test")
	f.NoError(err)
	f.NotNil(translations)
	f.Equal("bar", translations["foo"])
	f.Equal("bar", translations["baz"].(map[string]any)["foo"])

	translations, err = loader.Load("cn", "*")
	f.NoError(err)
	f.NotNil(translations)
	f.Equal("bar", translations["foo"])
	f.Equal("bar", translations["baz"].(map[string]any)["foo"])

	paths = []string{"./lang/another", "./lang"}
	loader = NewFileLoader(paths, f.json)
	translations, err = loader.Load("en", "test")
	f.NoError(err)
	f.NotNil(translations)
	f.Equal("backagebar", translations["foo"])

	paths = []string{"./lang"}
	loader = NewFileLoader(paths, f.json)
	translations, err = loader.Load("en", "another/test")
	f.NoError(err)
	f.NotNil(translations)
	f.Equal("backagebar", translations["foo"])

	paths = []string{"./lang"}
	loader = NewFileLoader(paths, f.json)
	translations, err = loader.Load("en", "restricted/test")
	if env.IsWindows() {
		f.NoError(err)
		f.NotNil(translations)
		f.Equal("restricted", translations["foo"])
	} else {
		f.Error(err)
		f.Nil(translations)
	}
}

func (f *FileLoaderTestSuite) TestLoadNonExistentFile() {
	paths := []string{"./lang"}
	loader := NewFileLoader(paths, f.json)
	translations, err := loader.Load("hi", "test")

	f.Error(err)
	f.Nil(translations)
	f.Equal(ErrFileNotExist, err)
}

func (f *FileLoaderTestSuite) TestLoadInvalidJSON() {
	paths := []string{"./lang"}
	loader := NewFileLoader(paths, f.json)
	translations, err := loader.Load("en", "invalid/test")

	f.Error(err)
	f.Nil(translations)
}

func (f *FileLoaderTestSuite) TestLoad2() {
	paths := []string{filepath.Join(f.executable, "lang")}
	loader := NewFileLoader(paths)
	translations, err := loader.Load("en", "test")
	f.NoError(err)
	f.NotNil(translations)
	f.Equal("bar", translations["foo"])
	f.Equal("bar", translations["baz"].(map[string]any)["foo"])

	translations, err = loader.Load("cn", "*")
	f.NoError(err)
	f.NotNil(translations)
	f.Equal("bar", translations["foo"])
	f.Equal("bar", translations["baz"].(map[string]any)["foo"])

	paths = []string{filepath.Join(f.executable, "lang", "another"), filepath.Join(f.executable, "lang")}
	loader = NewFileLoader(paths)
	translations, err = loader.Load("en", "test")
	f.NoError(err)
	f.NotNil(translations)
	f.Equal("backagebar", translations["foo"])

	paths = []string{filepath.Join(f.executable, "lang")}
	loader = NewFileLoader(paths)
	translations, err = loader.Load("en", "another/test")
	f.NoError(err)
	f.NotNil(translations)
	f.Equal("backagebar", translations["foo"])

	paths = []string{filepath.Join(f.executable, "lang")}
	loader = NewFileLoader(paths)
	translations, err = loader.Load("en", "restricted/test")
	if env.IsWindows() {
		f.NoError(err)
		f.NotNil(translations)
		f.Equal("restricted", translations["foo"])
	} else {
		f.Error(err)
		f.Nil(translations)
	}
	f.app.AssertExpectations(f.T())
}

func (f *FileLoaderTestSuite) TestLoadNonExistentFile2() {
	paths := []string{filepath.Join(f.executable, "lang")}
	loader := NewFileLoader(paths)
	translations, err := loader.Load("hi", "test")

	f.Error(err)
	f.Nil(translations)
	f.Equal(ErrFileNotExist, err)
	f.app.AssertExpectations(f.T())
}

func (f *FileLoaderTestSuite) TestLoadInvalidJSON2() {
	paths := []string{filepath.Join(f.executable, "lang")}
	loader := NewFileLoader(paths)
	translations, err := loader.Load("en", "invalid/test")

	f.Error(err)
	f.Nil(translations)
	f.app.AssertExpectations(f.T())
}

func executablePath() (string, error) {
	executable, err := os.Executable()
	if err != nil {
		return "", err
	}

	return filepath.Dir(executable), nil
}<|MERGE_RESOLUTION|>--- conflicted
+++ resolved
@@ -8,24 +8,16 @@
 	"github.com/stretchr/testify/assert"
 	"github.com/stretchr/testify/suite"
 
-<<<<<<< HEAD
-	"github.com/goravel/framework/mocks/foundation"
-=======
 	"github.com/goravel/framework/contracts/foundation"
 	"github.com/goravel/framework/foundation/json"
->>>>>>> cd4d68c8
 	"github.com/goravel/framework/support/env"
 	"github.com/goravel/framework/support/file"
 )
 
 type FileLoaderTestSuite struct {
 	suite.Suite
-<<<<<<< HEAD
-	app        *foundation.Application
 	executable string
-=======
 	json foundation.Json
->>>>>>> cd4d68c8
 }
 
 func TestFileLoaderTestSuite(t *testing.T) {
@@ -56,11 +48,7 @@
 }
 
 func (f *FileLoaderTestSuite) SetupTest() {
-<<<<<<< HEAD
-	f.app = &foundation.Application{}
-=======
 	f.json = json.NewJson()
->>>>>>> cd4d68c8
 }
 
 func (f *FileLoaderTestSuite) TestLoad() {
