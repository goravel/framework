--- conflicted
+++ resolved
@@ -64,11 +64,8 @@
 
 func Ignore(fn func() error) {
 	_ = fn()
-<<<<<<< HEAD
-=======
 }
 
 func Join(errs ...error) error {
 	return errors.Join(errs...)
->>>>>>> 7264b719
 }