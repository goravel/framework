<div align="center">

<img src="https://www.goravel.dev/logo.png" width="300" alt="Logo">

[![Doc](https://pkg.go.dev/badge/github.com/goravel/framework)](https://pkg.go.dev/github.com/goravel/framework)
[![Go](https://img.shields.io/github/go-mod/go-version/goravel/framework)](https://go.dev/)
[![Release](https://img.shields.io/github/release/goravel/framework.svg)](https://github.com/goravel/framework/releases)
[![Test](https://github.com/goravel/framework/actions/workflows/test.yml/badge.svg)](https://github.com/goravel/framework/actions)
[![Report Card](https://goreportcard.com/badge/github.com/goravel/framework)](https://goreportcard.com/report/github.com/goravel/framework)
[![Codecov](https://codecov.io/gh/goravel/framework/branch/master/graph/badge.svg)](https://codecov.io/gh/goravel/framework)
![License](https://img.shields.io/github/license/goravel/framework)

</div>

[English](./README.md) | 中文

# 关于 Goravel

Goravel 是一个功能完备、具有良好扩展能力的 Web 应用程序框架。作为一个起始脚手架帮助 Golang 开发者快速构建自己的应用。

框架风格与 [Laravel](https://github.com/laravel/laravel) 保持一致，让 Phper 不用学习新的框架，也可以愉快的玩转 Golang！致敬
Laravel！

欢迎 Star, PR, Issues！

## 文档

在线文档 [https://www.goravel.dev/zh](https://www.goravel.dev/zh)

示例 [https://github.com/goravel/example](https://github.com/goravel/example)

> 优化文档，请提交 PR 至文档仓库 [https://github.com/goravel/docs](https://github.com/goravel/docs)

## 主要功能

<<<<<<< HEAD
|                                                                             |                                                                               |                                                                        |                                                                  |
|-----------------------------------------------------------------------------|-------------------------------------------------------------------------------|------------------------------------------------------------------------|------------------------------------------------------------------|
| [自定义配置](https://www.goravel.dev/zh/getting-started/configuration.html)      | [HTTP 服务](https://www.goravel.dev/zh/the-basics/routing.html)                 | [用户认证](https://www.goravel.dev/zh/security/authentication.html)        | [用户授权](https://www.goravel.dev/zh/security/authorization.html)   |
| [数据库 ORM](https://www.goravel.dev/zh/ORM/getting-started.html)              | [数据库迁移](https://www.goravel.dev/zh/ORM/migrations.html)                       | [日志](https://www.goravel.dev/zh/the-basics/logging.html)               | [缓存](https://www.goravel.dev/zh/digging-deeper/cache.html)       |
| [Grpc](https://www.goravel.dev/zh/the-basics/grpc.html)                     | [Artisan 命令行](https://www.goravel.dev/zh/digging-deeper/artisan-console.html) | [任务调度](https://www.goravel.dev/zh/digging-deeper/task-scheduling.html) | [队列](https://www.goravel.dev/zh/digging-deeper/queues.html)      |
| [事件系统](https://www.goravel.dev/zh/digging-deeper/event.html)                | [文件存储](https://www.goravel.dev/zh/digging-deeper/filesystem.html)             | [邮件](https://www.goravel.dev/zh/digging-deeper/mail.html)              | [表单验证](https://www.goravel.dev/zh/the-basics/validation.html)    |
| [Mock](https://www.goravel.dev/zh/digging-deeper/mock.html)                 | [Hash](https://www.goravel.dev/zh/security/hashing.html)                      | [Crypt](https://www.goravel.dev/zh/security/encryption.html)           | [Carbon](https://www.goravel.dev/zh/digging-deeper/helpers.html) |
| [扩展包开发](https://www.goravel.dev/zh/digging-deeper/package-development.html) | [测试](https://www.goravel.dev/zh/testing/getting-started.html)                 |                                                                        |                                                                  |
=======
|             |                      |                      |                      |
| ----------  | --------------       | --------------       | --------------       |
| [自定义配置](https://www.goravel.dev/zh/getting-started/configuration.html)   | [HTTP 服务](https://www.goravel.dev/zh/the-basics/routing.html)  | [用户认证](https://www.goravel.dev/zh/security/authentication.html)  | [用户授权](https://www.goravel.dev/zh/security/authorization.html)  |
| [数据库 ORM](https://www.goravel.dev/zh/ORM/getting-started.html)   | [数据库迁移](https://www.goravel.dev/zh/ORM/migrations.html)  | [日志](https://www.goravel.dev/zh/the-basics/logging.html)  | [缓存](https://www.goravel.dev/zh/digging-deeper/cache.html)  |
| [Grpc](https://www.goravel.dev/zh/the-basics/grpc.html)   | [Artisan 命令行](https://www.goravel.dev/zh/digging-deeper/artisan-console.html)  | [任务调度](https://www.goravel.dev/zh/digging-deeper/task-scheduling.html)  | [队列](https://www.goravel.dev/zh/digging-deeper/queues.html)  |
| [事件系统](https://www.goravel.dev/zh/digging-deeper/event.html)   | [文件存储](https://www.goravel.dev/zh/digging-deeper/filesystem.html)  | [邮件](https://www.goravel.dev/zh/digging-deeper/mail.html)  | [表单验证](https://www.goravel.dev/zh/the-basics/validation.html)  |
| [Mock](https://www.goravel.dev/zh/digging-deeper/mock.html)   | [Hash](https://www.goravel.dev/zh/security/hashing.html)  | [Crypt](https://www.goravel.dev/zh/security/encryption.html)  | [Carbon](https://www.goravel.dev/zh/digging-deeper/helpers.html)  |
| [扩展包开发](https://www.goravel.dev/zh/digging-deeper/package-development.html)   | [测试](https://www.goravel.dev/zh/testing/getting-started.html) |   |   |
>>>>>>> 7bfd9573

## 路线图

[查看详情](https://github.com/goravel/goravel/issues?q=is%3Aissue+is%3Aopen)

## 优秀扩展包

[查看详情](https://goravel.dev/zh/prologue/packages.html)

## 贡献者

这个项目的存在要归功于所有做出贡献的人，参与贡献请查看[贡献指南](https://goravel.dev/zh/prologue/contributions.html)。

<a href="https://github.com/hwbrzzl" target="_blank"><img src="https://avatars.githubusercontent.com/u/24771476?v=4" width="48" height="48"></a>
<a href="https://github.com/DevHaoZi" target="_blank"><img src="https://avatars.githubusercontent.com/u/115467771?v=4" width="48" height="48"></a>
<a href="https://github.com/kkumar-gcc" target="_blank"><img src="https://avatars.githubusercontent.com/u/84431594?v=4" width="48" height="48"></a>
<a href="https://github.com/merouanekhalili" target="_blank"><img src="https://avatars.githubusercontent.com/u/1122628?v=4" width="48" height="48"></a>
<a href="https://github.com/hongyukeji" target="_blank"><img src="https://avatars.githubusercontent.com/u/23145983?v=4" width="48" height="48"></a>
<a href="https://github.com/sidshrivastav" target="_blank"><img src="https://avatars.githubusercontent.com/u/28773690?v=4" width="48" height="48"></a>
<a href="https://github.com/Juneezee" target="_blank"><img src="https://avatars.githubusercontent.com/u/20135478?v=4" width="48" height="48"></a>
<a href="https://github.com/dragoonchang" target="_blank"><img src="https://avatars.githubusercontent.com/u/1432336?v=4" width="48" height="48"></a>
<a href="https://github.com/dhanusaputra" target="_blank"><img src="https://avatars.githubusercontent.com/u/35093673?v=4" width="48" height="48"></a>
<a href="https://github.com/mauri870" target="_blank"><img src="https://avatars.githubusercontent.com/u/10168637?v=4" width="48" height="48"></a>
<a href="https://github.com/Marian0" target="_blank"><img src="https://avatars.githubusercontent.com/u/624592?v=4" width="48" height="48"></a>
<a href="https://github.com/ahmed3mar" target="_blank"><img src="https://avatars.githubusercontent.com/u/12982325?v=4" width="48" height="48"></a>
<a href="https://github.com/flc1125" target="_blank"><img src="https://avatars.githubusercontent.com/u/14297703?v=4" width="48" height="48"></a>
<a href="https://github.com/zzpwestlife" target="_blank"><img src="https://avatars.githubusercontent.com/u/12382180?v=4" width="48" height="48"></a>
<<<<<<< HEAD
<a href="https://github.com/juantarrel" target="_blank"><img src="https://avatars.githubusercontent.com/u/7213379?v=4" width="48" height="48"></a>
=======
>>>>>>> 7bfd9573

## 打赏

开源项目的发展离不开您的支持，感谢微信打赏。

<p align="left"><img src="https://www.goravel.dev/reward-wechat.jpg" width="200"></p>

## 群组

微信入群，请备注 Goravel

<p align="left"><img src="https://www.goravel.dev/wechat.jpg" width="200"></p>

## 开源许可

Goravel 框架是在 [MIT 许可](https://opensource.org/licenses/MIT) 下的开源软件。<|MERGE_RESOLUTION|>--- conflicted
+++ resolved
@@ -33,16 +33,6 @@
 
 ## 主要功能
 
-<<<<<<< HEAD
-|                                                                             |                                                                               |                                                                        |                                                                  |
-|-----------------------------------------------------------------------------|-------------------------------------------------------------------------------|------------------------------------------------------------------------|------------------------------------------------------------------|
-| [自定义配置](https://www.goravel.dev/zh/getting-started/configuration.html)      | [HTTP 服务](https://www.goravel.dev/zh/the-basics/routing.html)                 | [用户认证](https://www.goravel.dev/zh/security/authentication.html)        | [用户授权](https://www.goravel.dev/zh/security/authorization.html)   |
-| [数据库 ORM](https://www.goravel.dev/zh/ORM/getting-started.html)              | [数据库迁移](https://www.goravel.dev/zh/ORM/migrations.html)                       | [日志](https://www.goravel.dev/zh/the-basics/logging.html)               | [缓存](https://www.goravel.dev/zh/digging-deeper/cache.html)       |
-| [Grpc](https://www.goravel.dev/zh/the-basics/grpc.html)                     | [Artisan 命令行](https://www.goravel.dev/zh/digging-deeper/artisan-console.html) | [任务调度](https://www.goravel.dev/zh/digging-deeper/task-scheduling.html) | [队列](https://www.goravel.dev/zh/digging-deeper/queues.html)      |
-| [事件系统](https://www.goravel.dev/zh/digging-deeper/event.html)                | [文件存储](https://www.goravel.dev/zh/digging-deeper/filesystem.html)             | [邮件](https://www.goravel.dev/zh/digging-deeper/mail.html)              | [表单验证](https://www.goravel.dev/zh/the-basics/validation.html)    |
-| [Mock](https://www.goravel.dev/zh/digging-deeper/mock.html)                 | [Hash](https://www.goravel.dev/zh/security/hashing.html)                      | [Crypt](https://www.goravel.dev/zh/security/encryption.html)           | [Carbon](https://www.goravel.dev/zh/digging-deeper/helpers.html) |
-| [扩展包开发](https://www.goravel.dev/zh/digging-deeper/package-development.html) | [测试](https://www.goravel.dev/zh/testing/getting-started.html)                 |                                                                        |                                                                  |
-=======
 |             |                      |                      |                      |
 | ----------  | --------------       | --------------       | --------------       |
 | [自定义配置](https://www.goravel.dev/zh/getting-started/configuration.html)   | [HTTP 服务](https://www.goravel.dev/zh/the-basics/routing.html)  | [用户认证](https://www.goravel.dev/zh/security/authentication.html)  | [用户授权](https://www.goravel.dev/zh/security/authorization.html)  |
@@ -51,7 +41,6 @@
 | [事件系统](https://www.goravel.dev/zh/digging-deeper/event.html)   | [文件存储](https://www.goravel.dev/zh/digging-deeper/filesystem.html)  | [邮件](https://www.goravel.dev/zh/digging-deeper/mail.html)  | [表单验证](https://www.goravel.dev/zh/the-basics/validation.html)  |
 | [Mock](https://www.goravel.dev/zh/digging-deeper/mock.html)   | [Hash](https://www.goravel.dev/zh/security/hashing.html)  | [Crypt](https://www.goravel.dev/zh/security/encryption.html)  | [Carbon](https://www.goravel.dev/zh/digging-deeper/helpers.html)  |
 | [扩展包开发](https://www.goravel.dev/zh/digging-deeper/package-development.html)   | [测试](https://www.goravel.dev/zh/testing/getting-started.html) |   |   |
->>>>>>> 7bfd9573
 
 ## 路线图
 
@@ -79,10 +68,7 @@
 <a href="https://github.com/ahmed3mar" target="_blank"><img src="https://avatars.githubusercontent.com/u/12982325?v=4" width="48" height="48"></a>
 <a href="https://github.com/flc1125" target="_blank"><img src="https://avatars.githubusercontent.com/u/14297703?v=4" width="48" height="48"></a>
 <a href="https://github.com/zzpwestlife" target="_blank"><img src="https://avatars.githubusercontent.com/u/12382180?v=4" width="48" height="48"></a>
-<<<<<<< HEAD
 <a href="https://github.com/juantarrel" target="_blank"><img src="https://avatars.githubusercontent.com/u/7213379?v=4" width="48" height="48"></a>
-=======
->>>>>>> 7bfd9573
 
 ## 打赏
 
