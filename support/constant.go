--- conflicted
+++ resolved
@@ -1,10 +1,6 @@
 package support
 
-<<<<<<< HEAD
-const Version string = "v1.13.4"
-=======
 const Version string = "v1.13.7"
->>>>>>> f4385e53
 
 const (
 	EnvRuntime = "runtime"
