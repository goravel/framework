package carbon

import (
	stdtime "time"

	"github.com/dromara/carbon/v2"
)

type Carbon = carbon.Carbon

<<<<<<< HEAD
// SetTimezone sets timezone.
func SetTimezone(timezone string) {
	carbon.SetTimezone(timezone)
}

// SetLocation sets time location.
func SetLocation(loc *stdtime.Location) {
	carbon.SetLocation(loc)
}

// SetLocale sets language locale.
func SetLocale(locale string) {
	carbon.SetLocale(locale)
}

// SetTestNow sets the test time, remember to clean after use.
=======
// SetTestNow sets the test time. Remember to unset after used.
>>>>>>> 32ea7c96
func SetTestNow(testTime Carbon) {
	carbon.SetTestNow(testTime)
}

// UnsetTestNow unsets the test time.
// Deprecated: it will be deprecated in the future, please use 'CleanTestNow' instead
func UnsetTestNow() {
	CleanTestNow()
}

// CleanTestNow cleans the test time.
func CleanTestNow() {
	carbon.CleanTestNow()
}

// IsTestNow determines if the test now time is set.
func IsTestNow() bool {
	return carbon.IsTestNow()
}

<<<<<<< HEAD
=======
// SetTimezone sets timezone.
func SetTimezone(timezone string) {
	carbon.SetTimezone(timezone)
}

>>>>>>> 32ea7c96
// Now returns a Carbon object of now.
func Now(timezone ...string) Carbon {
	return carbon.Now(timezone...)
}

// Parse returns a Carbon object of given value.
func Parse(value string, timezone ...string) Carbon {
	return carbon.Parse(value, timezone...)
}

// ParseByFormat returns a Carbon object by a confirmed format.
func ParseByFormat(value, format string, timezone ...string) Carbon {
	return carbon.ParseByFormat(value, format, timezone...)
}

// ParseByLayout returns a Carbon object by a confirmed layout.
func ParseByLayout(value, layout string, timezone ...string) Carbon {
	return carbon.ParseByLayout(value, layout, timezone...)
}

// ParseWithFormats returns a Carbon object with multiple fuzzy formats.
func ParseWithFormats(value string, formats []string, timezone ...string) Carbon {
	return carbon.ParseWithFormats(value, formats, timezone...)
}

// ParseWithLayouts returns a Carbon object with multiple fuzzy layouts.
func ParseWithLayouts(value string, layouts []string, timezone ...string) Carbon {
	return carbon.ParseWithLayouts(value, layouts, timezone...)
}

// FromTimestamp returns a Carbon object of given timestamp.
func FromTimestamp(timestamp int64, timezone ...string) Carbon {
	return carbon.CreateFromTimestamp(timestamp, timezone...)
}

// FromTimestampMilli returns a Carbon object of given millisecond timestamp.
func FromTimestampMilli(timestamp int64, timezone ...string) Carbon {
	return carbon.CreateFromTimestampMilli(timestamp, timezone...)
}

// FromTimestampMicro returns a Carbon object of given microsecond timestamp.
func FromTimestampMicro(timestamp int64, timezone ...string) Carbon {
	return carbon.CreateFromTimestampMicro(timestamp, timezone...)
}

// FromTimestampNano returns a Carbon object of given nanosecond timestamp.
func FromTimestampNano(timestamp int64, timezone ...string) Carbon {
	return carbon.CreateFromTimestampNano(timestamp, timezone...)
}

// FromDateTime returns a Carbon object of given date and time.
func FromDateTime(year int, month int, day int, hour int, minute int, second int, timezone ...string) Carbon {
	return carbon.CreateFromDateTime(year, month, day, hour, minute, second, timezone...)
}

// FromDateTimeMilli returns a Carbon object of given date and millisecond time.
func FromDateTimeMilli(year int, month int, day int, hour int, minute int, second int, millisecond int, timezone ...string) Carbon {
	return carbon.CreateFromDateTimeMilli(year, month, day, hour, minute, second, millisecond, timezone...)
}

// FromDateTimeMicro returns a Carbon object of given date and microsecond time.
func FromDateTimeMicro(year int, month int, day int, hour int, minute int, second int, microsecond int, timezone ...string) Carbon {
	return carbon.CreateFromDateTimeMicro(year, month, day, hour, minute, second, microsecond, timezone...)
}

// FromDateTimeNano returns a Carbon object of given date and nanosecond time.
func FromDateTimeNano(year int, month int, day int, hour int, minute int, second int, nanosecond int, timezone ...string) Carbon {
	return carbon.CreateFromDateTimeNano(year, month, day, hour, minute, second, nanosecond, timezone...)
}

// FromDate returns a Carbon object of given date.
func FromDate(year int, month int, day int, timezone ...string) Carbon {
	return carbon.CreateFromDate(year, month, day, timezone...)
}

// FromDateMilli returns a Carbon object of given millisecond date.
func FromDateMilli(year int, month int, day int, millisecond int, timezone ...string) Carbon {
	return carbon.CreateFromDateMilli(year, month, day, millisecond, timezone...)
}

// FromDateMicro returns a Carbon object of given microsecond date.
func FromDateMicro(year int, month int, day int, microsecond int, timezone ...string) Carbon {
	return carbon.CreateFromDateMicro(year, month, day, microsecond, timezone...)
}

// FromDateNano returns a Carbon object of given nanosecond date.
func FromDateNano(year int, month int, day int, nanosecond int, timezone ...string) Carbon {
	return carbon.CreateFromDateNano(year, month, day, nanosecond, timezone...)
}

// FromTime returns a Carbon object of given time.
func FromTime(hour int, minute int, second int, timezone ...string) Carbon {
	return carbon.CreateFromTime(hour, minute, second, timezone...)
}

// FromTimeMilli returns a Carbon object of given millisecond time.
func FromTimeMilli(hour int, minute int, second int, millisecond int, timezone ...string) Carbon {
	return carbon.CreateFromTimeMilli(hour, minute, second, millisecond, timezone...)
}

// FromTimeMicro returns a Carbon object of given microsecond time.
func FromTimeMicro(hour int, minute int, second int, microsecond int, timezone ...string) Carbon {
	return carbon.CreateFromTimeMicro(hour, minute, second, microsecond, timezone...)
}

// FromTimeNano returns a Carbon object of given nanosecond time.
func FromTimeNano(hour int, minute int, second int, nanosecond int, timezone ...string) Carbon {
	return carbon.CreateFromTimeNano(hour, minute, second, nanosecond, timezone...)
}

// FromStdTime returns a Carbon object of given time.Time object.
func FromStdTime(time stdtime.Time, timezone ...string) Carbon {
	return carbon.CreateFromStdTime(time, timezone...)
}<|MERGE_RESOLUTION|>--- conflicted
+++ resolved
@@ -8,26 +8,7 @@
 
 type Carbon = carbon.Carbon
 
-<<<<<<< HEAD
-// SetTimezone sets timezone.
-func SetTimezone(timezone string) {
-	carbon.SetTimezone(timezone)
-}
-
-// SetLocation sets time location.
-func SetLocation(loc *stdtime.Location) {
-	carbon.SetLocation(loc)
-}
-
-// SetLocale sets language locale.
-func SetLocale(locale string) {
-	carbon.SetLocale(locale)
-}
-
-// SetTestNow sets the test time, remember to clean after use.
-=======
 // SetTestNow sets the test time. Remember to unset after used.
->>>>>>> 32ea7c96
 func SetTestNow(testTime Carbon) {
 	carbon.SetTestNow(testTime)
 }
@@ -48,14 +29,11 @@
 	return carbon.IsTestNow()
 }
 
-<<<<<<< HEAD
-=======
 // SetTimezone sets timezone.
 func SetTimezone(timezone string) {
 	carbon.SetTimezone(timezone)
 }
 
->>>>>>> 32ea7c96
 // Now returns a Carbon object of now.
 func Now(timezone ...string) Carbon {
 	return carbon.Now(timezone...)
