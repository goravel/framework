--- conflicted
+++ resolved
@@ -26,10 +26,6 @@
 	assert.Nil(t, err)
 	defer temp.Close()
 	defer os.Remove(temp.Name())
-<<<<<<< HEAD
-	defer temp.Close()
-=======
->>>>>>> f4385e53
 
 	_, err = temp.Write([]byte(`
 APP_KEY=12345678901234567890123456789012
