--- conflicted
+++ resolved
@@ -35,12 +35,4 @@
 
 func (s *ContextTestSuite) TestResponse() {
 	s.Nil(s.ctx.Response())
-<<<<<<< HEAD
-}
-
-func (s *ContextTestSuite) TestSetContext() {
-	s.ctx.SetContext(context.Background())
-	s.Equal(context.Background(), s.ctx.Context())
-=======
->>>>>>> e91df530
 }