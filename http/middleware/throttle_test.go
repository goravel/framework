package middleware

import (
	"context"
	"errors"
	nethttp "net/http"
	"strconv"
	"strings"
	"testing"
	"time"

	"github.com/stretchr/testify/assert"
	"github.com/stretchr/testify/mock"

	"github.com/goravel/framework/contracts/filesystem"
	contractshttp "github.com/goravel/framework/contracts/http"
	"github.com/goravel/framework/contracts/validation"
	"github.com/goravel/framework/http"
	"github.com/goravel/framework/http/limit"
	cachemocks "github.com/goravel/framework/mocks/cache"
	configmocks "github.com/goravel/framework/mocks/config"
	httpmocks "github.com/goravel/framework/mocks/http"
	"github.com/goravel/framework/support/carbon"
)

func TestThrottle(t *testing.T) {
	var (
		ctx                   *TestContext
		mockCache             *cachemocks.Cache
		mockConfig            *configmocks.Config
		mockRateLimiterFacade *httpmocks.RateLimiter
	)

	now := carbon.Now()
	carbon.SetTestNow(now)

	tests := []struct {
		name   string
		setup  func()
		assert func()
	}{
		{
			name: "empty limiter",
			setup: func() {
				mockRateLimiterFacade.On("Limiter", "test").Return(func(ctx contractshttp.Context) []contractshttp.Limit {
					return []contractshttp.Limit{}
				}).Once()

				assert.NotPanics(t, func() {
					Throttle("test")(ctx)
				})
			},
			assert: func() {
				assert.Empty(t, ctx.Response().(*TestResponse).Headers["X-RateLimit-Reset"])
				assert.Empty(t, ctx.Response().(*TestResponse).Headers["Retry-After"])
				assert.Empty(t, ctx.Response().(*TestResponse).Headers["X-RateLimit-Limit"])
				assert.Empty(t, ctx.Response().(*TestResponse).Headers["X-RateLimit-Remaining"])
			},
		},
		{
			name: "not http limit",
			setup: func() {
				mockRateLimiterFacade.On("Limiter", "test").Return(func(ctx contractshttp.Context) []contractshttp.Limit {
					return []contractshttp.Limit{
						&TestLimit{},
					}
				}).Once()

				assert.NotPanics(t, func() {
					Throttle("test")(ctx)
				})
			},
			assert: func() {
				assert.Empty(t, ctx.Response().(*TestResponse).Headers["X-RateLimit-Reset"])
				assert.Empty(t, ctx.Response().(*TestResponse).Headers["Retry-After"])
				assert.Empty(t, ctx.Response().(*TestResponse).Headers["X-RateLimit-Limit"])
				assert.Empty(t, ctx.Response().(*TestResponse).Headers["X-RateLimit-Remaining"])
			},
		},
		{
			name: "success when first request",
			setup: func() {
				mockRateLimiterFacade.On("Limiter", "test").Return(func(ctx contractshttp.Context) []contractshttp.Limit {
					return []contractshttp.Limit{
						limit.PerMinute(1),
					}
				}).Once()
				mockConfig.On("GetString", "cache.prefix").Return("goravel").Once()
				mockCache.On("Has", mock.MatchedBy(func(timer string) bool {
					return strings.HasSuffix(timer, ":timer")
				})).Return(false).Once()
				mockCache.On("Put", mock.MatchedBy(func(timer string) bool {
					return strings.HasSuffix(timer, ":timer")
				}), now.Timestamp(), time.Duration(1)*time.Minute).Return(nil).Once()
				mockCache.On("Put", mock.MatchedBy(func(key string) bool {
					return strings.HasPrefix(key, "goravel:throttle:test:")
				}), 1, time.Duration(1)*time.Minute).Return(nil).Once()

				assert.NotPanics(t, func() {
					Throttle("test")(ctx)
				})
			},
			assert: func() {
				assert.Empty(t, ctx.Response().(*TestResponse).Headers["X-RateLimit-Reset"])
				assert.Empty(t, ctx.Response().(*TestResponse).Headers["Retry-After"])
				assert.Equal(t, "1", ctx.Response().(*TestResponse).Headers["X-RateLimit-Limit"])
				assert.Equal(t, "0", ctx.Response().(*TestResponse).Headers["X-RateLimit-Remaining"])
			},
		},
		{
			name: "error when put timer fail in first request",
			setup: func() {
				mockRateLimiterFacade.On("Limiter", "test").Return(func(ctx contractshttp.Context) []contractshttp.Limit {
					return []contractshttp.Limit{
						limit.PerMinute(1),
					}
				}).Once()
				mockConfig.On("GetString", "cache.prefix").Return("goravel").Once()
				mockCache.On("Has", mock.MatchedBy(func(timer string) bool {
					return strings.HasSuffix(timer, ":timer")
				})).Return(false).Once()
				mockCache.On("Put", mock.MatchedBy(func(timer string) bool {
					return strings.HasSuffix(timer, ":timer")
				}), now.Timestamp(), time.Duration(1)*time.Minute).Return(errors.New("error")).Once()

				assert.Panics(t, func() {
					Throttle("test")(ctx)
				})
			},
			assert: func() {},
		},
		{
			name: "error when put key fail in first request",
			setup: func() {
				mockRateLimiterFacade.On("Limiter", "test").Return(func(ctx contractshttp.Context) []contractshttp.Limit {
					return []contractshttp.Limit{
						limit.PerMinute(1),
					}
				}).Once()
				mockConfig.On("GetString", "cache.prefix").Return("goravel").Once()
				mockCache.On("Has", mock.MatchedBy(func(timer string) bool {
					return strings.HasSuffix(timer, ":timer")
				})).Return(false).Once()
				mockCache.On("Put", mock.MatchedBy(func(timer string) bool {
					return strings.HasSuffix(timer, ":timer")
				}), now.Timestamp(), time.Duration(1)*time.Minute).Return(nil).Once()
				mockCache.On("Put", mock.MatchedBy(func(key string) bool {
					return strings.HasPrefix(key, "goravel:throttle:test:")
				}), 1, time.Duration(1)*time.Minute).Return(errors.New("error")).Once()

				assert.Panics(t, func() {
					Throttle("test")(ctx)
				})
			},
			assert: func() {},
		},
		{
			name: "success when not over MaxAttempts",
			setup: func() {
				mockRateLimiterFacade.On("Limiter", "test").Return(func(ctx contractshttp.Context) []contractshttp.Limit {
					return []contractshttp.Limit{
						limit.PerMinute(2),
					}
				}).Once()
				mockConfig.On("GetString", "cache.prefix").Return("goravel").Once()
				mockCache.On("Has", mock.MatchedBy(func(timer string) bool {
					return strings.HasSuffix(timer, ":timer")
				})).Return(true).Once()
				mockCache.On("GetInt", mock.MatchedBy(func(key string) bool {
					return strings.HasPrefix(key, "goravel:throttle:test:")
				}), 0).Return(1).Once()
				mockCache.On("Increment", mock.MatchedBy(func(key string) bool {
					return strings.HasPrefix(key, "goravel:throttle:test:")
				})).Return(2, nil).Once()

				assert.NotPanics(t, func() {
					Throttle("test")(ctx)
				})
			},
			assert: func() {
				assert.Empty(t, ctx.Response().(*TestResponse).Headers["X-RateLimit-Reset"])
				assert.Empty(t, ctx.Response().(*TestResponse).Headers["Retry-After"])
				assert.Equal(t, "2", ctx.Response().(*TestResponse).Headers["X-RateLimit-Limit"])
				assert.Equal(t, "0", ctx.Response().(*TestResponse).Headers["X-RateLimit-Remaining"])
			},
		},
		{
			name: "success when over MaxAttempts",
			setup: func() {
				mockRateLimiterFacade.On("Limiter", "test").Return(func(ctx contractshttp.Context) []contractshttp.Limit {
					return []contractshttp.Limit{
						limit.PerMinute(2),
					}
				}).Once()
				mockConfig.On("GetString", "cache.prefix").Return("goravel").Once()
				mockCache.On("Has", mock.MatchedBy(func(timer string) bool {
					return strings.HasSuffix(timer, ":timer")
				})).Return(true).Once()
				mockCache.On("GetInt", mock.MatchedBy(func(key string) bool {
					return strings.HasPrefix(key, "goravel:throttle:test:")
				}), 0).Return(2).Once()
				mockCache.On("GetInt", mock.MatchedBy(func(timer string) bool {
					return strings.HasSuffix(timer, ":timer")
				}), 0).Return(int(now.Timestamp())).Once()

				assert.NotPanics(t, func() {
					Throttle("test")(ctx)
				})
			},
			assert: func() {
				assert.Equal(t, strconv.FormatInt(now.Timestamp()+60, 10), ctx.Response().(*TestResponse).Headers["X-RateLimit-Reset"])
				assert.Equal(t, "60", ctx.Response().(*TestResponse).Headers["Retry-After"])
				assert.Empty(t, ctx.Response().(*TestResponse).Headers["X-RateLimit-Limit"])
				assert.Empty(t, ctx.Response().(*TestResponse).Headers["X-RateLimit-Remaining"])
			},
		},
	}

	for _, test := range tests {
		t.Run(test.name, func(t *testing.T) {
			ctx = new(TestContext)
			mockCache = &cachemocks.Cache{}
			mockConfig = &configmocks.Config{}
			mockRateLimiterFacade = &httpmocks.RateLimiter{}
			http.CacheFacade = mockCache
			http.ConfigFacade = mockConfig
			http.RateLimiterFacade = mockRateLimiterFacade
			test.setup()
			test.assert()

			mockCache.AssertExpectations(t)
			mockConfig.AssertExpectations(t)
			mockRateLimiterFacade.AssertExpectations(t)
		})
	}
}

type TestContext struct {
	response contractshttp.ContextResponse
}

func (r *TestContext) Deadline() (deadline time.Time, ok bool) {

	panic("do not need to implement it")
}

func (r *TestContext) Done() <-chan struct{} {

	panic("do not need to implement it")
}

func (r *TestContext) Err() error {

	panic("do not need to implement it")
}

func (r *TestContext) Value(key any) any {

	panic("do not need to implement it")
}

func (r *TestContext) Context() context.Context {

	panic("do not need to implement it")
}

func (r *TestContext) WithValue(key string, value any) {

	panic("do not need to implement it")
}

func (r *TestContext) Request() contractshttp.ContextRequest {
	return new(TestRequest)
}

func (r *TestContext) Response() contractshttp.ContextResponse {
	if r.response == nil {
		r.response = &TestResponse{
			Headers: make(map[string]string),
		}
	}

	return r.response
}

<<<<<<< HEAD
func (r *TestContext) SetContext(ctx context.Context) {
	panic("do not need to implement it")
}

=======
>>>>>>> e91df530
type TestRequest struct{}

func (r *TestRequest) Header(key string, defaultValue ...string) string {

	panic("do not need to implement it")
}

func (r *TestRequest) Headers() nethttp.Header {

	panic("do not need to implement it")
}

func (r *TestRequest) Method() string {

	panic("do not need to implement it")
}

func (r *TestRequest) Path() string {
	return "/test"
}

func (r *TestRequest) Url() string {

	panic("do not need to implement it")
}

func (r *TestRequest) FullUrl() string {

	panic("do not need to implement it")
}

func (r *TestRequest) Ip() string {
	return "127.0.0.1"
}

func (r *TestRequest) Host() string {

	panic("do not need to implement it")
}

func (r *TestRequest) All() map[string]any {

	panic("do not need to implement it")
}

func (r *TestRequest) Bind(obj any) error {
	panic("do not need to implement it")
}

func (r *TestRequest) Route(key string) string {

	panic("do not need to implement it")
}

func (r *TestRequest) RouteInt(key string) int {
	panic("do not need to implement it")
}

func (r *TestRequest) RouteInt64(key string) int64 {

	panic("do not need to implement it")
}

func (r *TestRequest) Query(key string, defaultValue ...string) string {

	panic("do not need to implement it")
}

func (r *TestRequest) QueryInt(key string, defaultValue ...int) int {

	panic("do not need to implement it")
}

func (r *TestRequest) QueryInt64(key string, defaultValue ...int64) int64 {

	panic("do not need to implement it")
}

func (r *TestRequest) QueryBool(key string, defaultValue ...bool) bool {

	panic("do not need to implement it")
}

func (r *TestRequest) QueryArray(key string) []string {

	panic("do not need to implement it")
}

func (r *TestRequest) QueryMap(key string) map[string]string {

	panic("do not need to implement it")
}

func (r *TestRequest) Queries() map[string]string {

	panic("do not need to implement it")
}

func (r *TestRequest) Form(key string, defaultValue ...string) string {

	panic("do not need to implement it")
}

func (r *TestRequest) Json(key string, defaultValue ...string) string {

	panic("do not need to implement it")
}

func (r *TestRequest) Input(key string, defaultValue ...string) string {

	panic("do not need to implement it")
}

func (r *TestRequest) InputArray(key string, defaultValue ...[]string) []string {

	panic("do not need to implement it")
}

func (r *TestRequest) InputMap(key string, defaultValue ...map[string]string) map[string]string {

	panic("do not need to implement it")
}

func (r *TestRequest) InputInt(key string, defaultValue ...int) int {

	panic("do not need to implement it")
}

func (r *TestRequest) InputInt64(key string, defaultValue ...int64) int64 {

	panic("do not need to implement it")
}

func (r *TestRequest) InputBool(key string, defaultValue ...bool) bool {

	panic("do not need to implement it")
}

func (r *TestRequest) File(name string) (filesystem.File, error) {

	panic("do not need to implement it")
}

func (r *TestRequest) AbortWithStatus(code int) {}

func (r *TestRequest) AbortWithStatusJson(code int, jsonObj any) {

	panic("do not need to implement it")
}

func (r *TestRequest) Next() {}

func (r *TestRequest) Origin() *nethttp.Request {

	panic("do not need to implement it")
}

func (r *TestRequest) Validate(rules map[string]string, options ...validation.Option) (validation.Validator, error) {

	panic("do not need to implement it")
}

func (r *TestRequest) ValidateRequest(request contractshttp.FormRequest) (validation.Errors, error) {

	panic("do not need to implement it")
}

type TestResponse struct {
	Headers map[string]string
}

func (r *TestResponse) Data(code int, contentType string, data []byte) contractshttp.Response {
	panic("do not need to implement it")
}

func (r *TestResponse) Download(filepath, filename string) contractshttp.Response {
	panic("do not need to implement it")
}

func (r *TestResponse) File(filepath string) contractshttp.Response {
	panic("do not need to implement it")
}

func (r *TestResponse) Header(key, value string) contractshttp.ContextResponse {
	r.Headers[key] = value

	return r
}

func (r *TestResponse) Json(code int, obj any) contractshttp.Response {
	panic("do not need to implement it")
}

func (r *TestResponse) Origin() contractshttp.ResponseOrigin {
	panic("do not need to implement it")
}

func (r *TestResponse) Redirect(code int, location string) contractshttp.Response {
	panic("do not need to implement it")
}

func (r *TestResponse) String(code int, format string, values ...any) contractshttp.Response {
	panic("do not need to implement it")
}

func (r *TestResponse) Success() contractshttp.ResponseSuccess {
	panic("do not need to implement it")
}

func (r *TestResponse) Status(code int) contractshttp.ResponseStatus {
	panic("do not need to implement it")
}

func (r *TestResponse) Writer() nethttp.ResponseWriter {
	panic("do not need to implement it")
}

func (r *TestResponse) Flush() {
	panic("do not need to implement it")
}

func (r *TestResponse) View() contractshttp.ResponseView {
	panic("do not need to implement it")
}

type TestLimit struct{}

func (r *TestLimit) By(key string) contractshttp.Limit {
	panic("do not need to implement it")
}

func (r *TestLimit) Response(f func(ctx contractshttp.Context)) contractshttp.Limit {
	panic("do not need to implement it")
}<|MERGE_RESOLUTION|>--- conflicted
+++ resolved
@@ -283,13 +283,6 @@
 	return r.response
 }
 
-<<<<<<< HEAD
-func (r *TestContext) SetContext(ctx context.Context) {
-	panic("do not need to implement it")
-}
-
-=======
->>>>>>> e91df530
 type TestRequest struct{}
 
 func (r *TestRequest) Header(key string, defaultValue ...string) string {
