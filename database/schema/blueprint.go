package schema

import (
	"strings"

	ormcontract "github.com/goravel/framework/contracts/database/orm"
	"github.com/goravel/framework/contracts/database/schema"
	"github.com/goravel/framework/database/schema/constants"
	"github.com/goravel/framework/support/convert"
)

type Blueprint struct {
	columns  []*ColumnDefinition
	commands []*schema.Command
	prefix   string
	table    string
}

func NewBlueprint(prefix, table string) *Blueprint {
	return &Blueprint{
		prefix: prefix,
		table:  table,
	}
}

func (r *Blueprint) BigIncrements(column string) schema.ColumnDefinition {
	return r.UnsignedBigInteger(column).AutoIncrement()
}

func (r *Blueprint) BigInteger(column string) schema.ColumnDefinition {
	columnImpl := &ColumnDefinition{
		name:  &column,
		ttype: convert.Pointer("bigInteger"),
	}

	r.addColumn(columnImpl)

	return columnImpl
}

func (r *Blueprint) Build(query ormcontract.Query, grammar schema.Grammar) error {
	for _, sql := range r.ToSql(grammar) {
		if _, err := query.Exec(sql); err != nil {
			return err
		}
	}

	return nil
}

func (r *Blueprint) Create() {
	r.addCommand(&schema.Command{
		Name: constants.CommandCreate,
	})
}

func (r *Blueprint) DropIfExists() {
	r.addCommand(&schema.Command{
		Name: constants.CommandDropIfExists,
	})
}

func (r *Blueprint) Foreign(column ...string) schema.ForeignKeyDefinition {
	command := r.indexCommand(constants.CommandForeign, column)

	return NewForeignKeyDefinition(command)
}

func (r *Blueprint) GetAddedColumns() []schema.ColumnDefinition {
	var columns []schema.ColumnDefinition
	for _, column := range r.columns {
		columns = append(columns, column)
	}

	return columns
}

func (r *Blueprint) GetCommands() []*schema.Command {
	return r.commands
}

func (r *Blueprint) GetTableName() string {
	// TODO Add schema for Postgres
	return r.prefix + r.table
}

func (r *Blueprint) HasCommand(command string) bool {
	for _, c := range r.commands {
		if c.Name == command {
			return true
		}
	}

	return false
}

func (r *Blueprint) ID(column ...string) schema.ColumnDefinition {
	if len(column) > 0 {
		return r.BigIncrements(column[0])
	}

	return r.BigIncrements("id")
}

func (r *Blueprint) Index(column ...string) schema.IndexDefinition {
	command := r.indexCommand(constants.CommandIndex, column)

	return NewIndexDefinition(command)
}

func (r *Blueprint) Integer(column string) schema.ColumnDefinition {
	columnImpl := &ColumnDefinition{
		name:  &column,
		ttype: convert.Pointer("integer"),
	}

	r.addColumn(columnImpl)

	return columnImpl
}

func (r *Blueprint) Primary(columns ...string) {
	r.indexCommand(constants.CommandPrimary, columns)
}

func (r *Blueprint) SetTable(name string) {
	r.table = name
}

func (r *Blueprint) String(column string, length ...int) schema.ColumnDefinition {
	defaultLength := constants.DefaultStringLength
	if len(length) > 0 {
		defaultLength = length[0]
	}

	columnImpl := &ColumnDefinition{
		length: &defaultLength,
		name:   &column,
		ttype:  convert.Pointer("string"),
	}
	r.addColumn(columnImpl)

	return columnImpl
}

func (r *Blueprint) ToSql(grammar schema.Grammar) []string {
	r.addImpliedCommands(grammar)

	var statements []string
	for _, command := range r.commands {
		switch command.Name {
		case constants.CommandAdd:
			statements = append(statements, grammar.CompileAdd(r, command))
		case constants.CommandCreate:
			statements = append(statements, grammar.CompileCreate(r))
		case constants.CommandDropIfExists:
			statements = append(statements, grammar.CompileDropIfExists(r))
<<<<<<< HEAD
		case constants.CommandForeign:
			statements = append(statements, grammar.CompileForeign(r, command))
=======
		case constants.CommandIndex:
			statements = append(statements, grammar.CompileIndex(r, command))
>>>>>>> 6defb9fd
		case constants.CommandPrimary:
			statements = append(statements, grammar.CompilePrimary(r, command))
		}
	}

	return statements
}

func (r *Blueprint) UnsignedBigInteger(column string) schema.ColumnDefinition {
	return r.BigInteger(column).Unsigned()
}

func (r *Blueprint) addAttributeCommands(grammar schema.Grammar) {
	attributeCommands := grammar.GetAttributeCommands()
	for _, column := range r.columns {
		for _, command := range attributeCommands {
			if command == constants.CommandComment && column.comment != nil {
				r.addCommand(&schema.Command{
					Column: column,
					Name:   constants.CommandComment,
				})
			}
		}
	}
}

func (r *Blueprint) addColumn(column *ColumnDefinition) {
	r.columns = append(r.columns, column)

	if !r.isCreate() {
		r.addCommand(&schema.Command{
			Name:   constants.CommandAdd,
			Column: column,
		})
	}
}

func (r *Blueprint) addCommand(command *schema.Command) {
	r.commands = append(r.commands, command)
}

func (r *Blueprint) addImpliedCommands(grammar schema.Grammar) {
	r.addAttributeCommands(grammar)
}

func (r *Blueprint) createIndexName(ttype string, columns []string) string {
	table := r.GetTableName()
	index := strings.ToLower(table + "_" + strings.Join(columns, "_") + "_" + ttype)
	index = strings.ReplaceAll(index, "-", "_")

	return strings.ReplaceAll(index, ".", "_")
}

func (r *Blueprint) indexCommand(ttype string, columns []string, config ...schema.IndexConfig) *schema.Command {
	command := &schema.Command{
		Columns: columns,
		Name:    ttype,
	}

	if len(config) > 0 {
		command.Algorithm = config[0].Algorithm
		command.Index = config[0].Name
	} else {
		command.Index = r.createIndexName(ttype, columns)
	}

	r.addCommand(command)

	return command
}

func (r *Blueprint) isCreate() bool {
	for _, command := range r.commands {
		if command.Name == constants.CommandCreate {
			return true
		}
	}

	return false
}<|MERGE_RESOLUTION|>--- conflicted
+++ resolved
@@ -77,6 +77,10 @@
 
 func (r *Blueprint) GetCommands() []*schema.Command {
 	return r.commands
+}
+
+func (r *Blueprint) GetPrefix() string {
+	return r.prefix
 }
 
 func (r *Blueprint) GetTableName() string {
@@ -155,13 +159,10 @@
 			statements = append(statements, grammar.CompileCreate(r))
 		case constants.CommandDropIfExists:
 			statements = append(statements, grammar.CompileDropIfExists(r))
-<<<<<<< HEAD
 		case constants.CommandForeign:
 			statements = append(statements, grammar.CompileForeign(r, command))
-=======
 		case constants.CommandIndex:
 			statements = append(statements, grammar.CompileIndex(r, command))
->>>>>>> 6defb9fd
 		case constants.CommandPrimary:
 			statements = append(statements, grammar.CompilePrimary(r, command))
 		}
