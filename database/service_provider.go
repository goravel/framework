package database

import (
	"context"

	contractsconsole "github.com/goravel/framework/contracts/console"
	contractsmigration "github.com/goravel/framework/contracts/database/migration"
	"github.com/goravel/framework/contracts/foundation"
	"github.com/goravel/framework/database/console"
	consolemigration "github.com/goravel/framework/database/console/migration"
	"github.com/goravel/framework/database/migration"
	databaseorm "github.com/goravel/framework/database/orm"
	databaseschema "github.com/goravel/framework/database/schema"
	databaseseeder "github.com/goravel/framework/database/seeder"
	"github.com/goravel/framework/errors"
	"github.com/goravel/framework/support/color"
)

type ServiceProvider struct {
}

func (r *ServiceProvider) Register(app foundation.Application) {
	app.Singleton(databaseorm.BindingOrm, func(app foundation.Application) (any, error) {
		ctx := context.Background()
		config := app.MakeConfig()
		if config == nil {
			return nil, errors.ConfigFacadeNotSet.SetModule(errors.ModuleOrm)
		}

		log := app.MakeLog()
		if log == nil {
			return nil, errors.LogFacadeNotSet.SetModule(errors.ModuleOrm)
		}

		connection := config.GetString("database.default")
		if connection == "" {
			return nil, nil
		}

		orm, err := databaseorm.BuildOrm(ctx, config, connection, log, app.Refresh)
		if err != nil {
			color.Warningln(errors.OrmInitConnection.Args(connection, err).SetModule(errors.ModuleOrm))

			return nil, nil
		}

		return orm, nil
	})
	app.Singleton(databaseschema.BindingSchema, func(app foundation.Application) (any, error) {
		config := app.MakeConfig()
		if config == nil {
			return nil, errors.ConfigFacadeNotSet.SetModule(errors.ModuleSchema)
		}

		log := app.MakeLog()
		if log == nil {
			return nil, errors.LogFacadeNotSet.SetModule(errors.ModuleSchema)
		}

		orm := app.MakeOrm()
		if orm == nil {
			// The Orm module will print the error message, so it's safe to return an empty schema.
			return &databaseschema.Schema{}, nil
		}

		return databaseschema.NewSchema(config, log, orm, nil), nil
	})
	app.Singleton(databaseseeder.BindingSeeder, func(app foundation.Application) (any, error) {
		return databaseseeder.NewSeederFacade(), nil
	})
}

func (r *ServiceProvider) Boot(app foundation.Application) {
	r.registerCommands(app)
}

func (r *ServiceProvider) registerCommands(app foundation.Application) {
	artisan := app.MakeArtisan()
	config := app.MakeConfig()
	log := app.MakeLog()
	schema := app.MakeSchema()
	seeder := app.MakeSeeder()

	if artisan != nil && config != nil && log != nil && schema != nil && seeder != nil {
		var migrator contractsmigration.Migrator

		driver := config.GetString("database.migrations.driver")
		if driver == contractsmigration.MigratorDefault {
			migrator = migration.NewDefaultMigrator(artisan, schema, config.GetString("database.migrations.table"))
		} else if driver == contractsmigration.MigratorSql {
			var err error
			migrator, err = migration.NewSqlMigrator(config)
			if err != nil {
				log.Error(errors.MigrationSqlMigratorInit.Args(err).SetModule(errors.ModuleMigration))
				return
			}
		} else {
			log.Error(errors.MigrationUnsupportedDriver.Args(driver).SetModule(errors.ModuleMigration))
			return
		}

		artisan.Register([]contractsconsole.Command{
			consolemigration.NewMigrateMakeCommand(migrator),
			consolemigration.NewMigrateCommand(migrator),
			consolemigration.NewMigrateRollbackCommand(migrator),
			consolemigration.NewMigrateResetCommand(migrator),
			consolemigration.NewMigrateRefreshCommand(artisan),
			consolemigration.NewMigrateFreshCommand(artisan, migrator),
			consolemigration.NewMigrateStatusCommand(migrator),
			console.NewModelMakeCommand(),
			console.NewObserverMakeCommand(),
			console.NewSeedCommand(config, seeder),
			console.NewSeederMakeCommand(),
			console.NewFactoryMakeCommand(),
<<<<<<< HEAD
			console.NewTableCommand(config, schema),
=======
			console.NewShowCommand(config, schema),
>>>>>>> bd236154
			console.NewWipeCommand(config, schema),
		})
	}
}<|MERGE_RESOLUTION|>--- conflicted
+++ resolved
@@ -112,11 +112,8 @@
 			console.NewSeedCommand(config, seeder),
 			console.NewSeederMakeCommand(),
 			console.NewFactoryMakeCommand(),
-<<<<<<< HEAD
 			console.NewTableCommand(config, schema),
-=======
 			console.NewShowCommand(config, schema),
->>>>>>> bd236154
 			console.NewWipeCommand(config, schema),
 		})
 	}
