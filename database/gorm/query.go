--- conflicted
+++ resolved
@@ -16,7 +16,7 @@
 	"gorm.io/gorm/clause"
 
 	"github.com/goravel/framework/contracts/config"
-	gormcontract "github.com/goravel/framework/contracts/database/gorm"
+	"github.com/goravel/framework/contracts/database/gorm"
 	ormcontract "github.com/goravel/framework/contracts/database/orm"
 	"github.com/goravel/framework/database/gorm/hints"
 	"github.com/goravel/framework/database/orm"
@@ -27,17 +27,6 @@
 var _ ormcontract.Query = &QueryImpl{}
 
 type QueryImpl struct {
-<<<<<<< HEAD
-	config        config.Config
-	ctx           context.Context
-	instance      *gormio.DB
-	origin        *QueryImpl
-	with          map[string][]any
-	withoutEvents bool
-}
-
-func NewQueryImpl(ctx context.Context, config config.Config, gorm gormcontract.Gorm) (*QueryImpl, error) {
-=======
 	conditions Conditions
 	config     config.Config
 	connection string
@@ -62,8 +51,7 @@
 	return queryImpl
 }
 
-func BuildQueryImpl(ctx context.Context, config config.Config, connection string, gorm Gorm) (*QueryImpl, error) {
->>>>>>> f4385e53
+func BuildQueryImpl(ctx context.Context, config config.Config, connection string, gorm gorm.Gorm) (*QueryImpl, error) {
 	db, err := gorm.Make()
 	if err != nil {
 		return nil, err
@@ -72,26 +60,7 @@
 		db = db.WithContext(ctx)
 	}
 
-<<<<<<< HEAD
-	return &QueryImpl{
-		instance: db,
-		config:   config,
-		ctx:      ctx,
-	}, nil
-}
-
-func NewQueryImplByInstance(db *gormio.DB, instance *QueryImpl) *QueryImpl {
-	queryImpl := &QueryImpl{config: instance.config, ctx: db.Statement.Context, instance: db, origin: instance.origin, with: instance.with, withoutEvents: instance.withoutEvents}
-
-	// The origin is used by the With method to load the relationship.
-	if instance.origin == nil && instance.instance != nil {
-		queryImpl.origin = instance
-	}
-
-	return queryImpl
-=======
 	return NewQueryImpl(ctx, config, connection, db, nil), nil
->>>>>>> f4385e53
 }
 
 func (r *QueryImpl) Association(association string) ormcontract.Association {
@@ -159,11 +128,7 @@
 			if err != nil {
 				return
 			}
-<<<<<<< HEAD
-			cursorChan <- &CursorImpl{row: val, query: r}
-=======
 			cursorChan <- &CursorImpl{query: r, row: val}
->>>>>>> f4385e53
 		}
 		close(cursorChan)
 	}()
@@ -199,11 +164,7 @@
 	conditions := r.conditions
 	conditions.distinct = append(conditions.distinct, args...)
 
-<<<<<<< HEAD
-	return NewQueryImplByInstance(tx, r)
-=======
-	return r.setConditions(conditions)
->>>>>>> f4385e53
+	return r.setConditions(conditions)
 }
 
 func (r *QueryImpl) Exec(sql string, values ...any) (*ormcontract.Result, error) {
@@ -409,11 +370,7 @@
 	conditions := r.conditions
 	conditions.group = name
 
-<<<<<<< HEAD
-	return NewQueryImplByInstance(tx, r)
-=======
-	return r.setConditions(conditions)
->>>>>>> f4385e53
+	return r.setConditions(conditions)
 }
 
 func (r *QueryImpl) Having(query any, args ...any) ormcontract.Query {
@@ -423,11 +380,7 @@
 		args:  args,
 	}
 
-<<<<<<< HEAD
-	return NewQueryImplByInstance(tx, r)
-=======
-	return r.setConditions(conditions)
->>>>>>> f4385e53
+	return r.setConditions(conditions)
 }
 
 func (r *QueryImpl) Instance() *gormio.DB {
@@ -435,10 +388,6 @@
 }
 
 func (r *QueryImpl) Join(query string, args ...any) ormcontract.Query {
-<<<<<<< HEAD
-	tx := r.instance.Joins(query, args...)
-	return NewQueryImplByInstance(tx, r)
-=======
 	conditions := r.conditions
 	conditions.join = append(conditions.join, Join{
 		query: query,
@@ -446,18 +395,13 @@
 	})
 
 	return r.setConditions(conditions)
->>>>>>> f4385e53
 }
 
 func (r *QueryImpl) Limit(limit int) ormcontract.Query {
 	conditions := r.conditions
 	conditions.limit = &limit
 
-<<<<<<< HEAD
-	return NewQueryImplByInstance(tx, r)
-=======
-	return r.setConditions(conditions)
->>>>>>> f4385e53
+	return r.setConditions(conditions)
 }
 
 func (r *QueryImpl) Load(model any, relation string, args ...any) error {
@@ -529,59 +473,35 @@
 	conditions := r.conditions
 	conditions.lockForUpdate = true
 
-<<<<<<< HEAD
-		return NewQueryImplByInstance(tx, r)
-	} else if driver == sqlserverDialector.Name() {
-		tx := r.instance.Clauses(hints.With("rowlock", "updlock", "holdlock"))
-
-		return NewQueryImplByInstance(tx, r)
-	}
-
-	return r
-=======
-	return r.setConditions(conditions)
->>>>>>> f4385e53
+	return r.setConditions(conditions)
 }
 
 func (r *QueryImpl) Model(value any) ormcontract.Query {
 	conditions := r.conditions
 	conditions.model = value
 
-<<<<<<< HEAD
-	return NewQueryImplByInstance(tx, r)
-=======
-	return r.setConditions(conditions)
->>>>>>> f4385e53
+	return r.setConditions(conditions)
 }
 
 func (r *QueryImpl) Offset(offset int) ormcontract.Query {
 	conditions := r.conditions
 	conditions.offset = &offset
 
-<<<<<<< HEAD
-	return NewQueryImplByInstance(tx, r)
-=======
-	return r.setConditions(conditions)
->>>>>>> f4385e53
+	return r.setConditions(conditions)
 }
 
 func (r *QueryImpl) Omit(columns ...string) ormcontract.Query {
 	conditions := r.conditions
 	conditions.omit = columns
 
-<<<<<<< HEAD
-	return NewQueryImplByInstance(tx, r)
-=======
-	return r.setConditions(conditions)
->>>>>>> f4385e53
+	return r.setConditions(conditions)
 }
 
 func (r *QueryImpl) Order(value any) ormcontract.Query {
 	conditions := r.conditions
 	conditions.order = append(r.conditions.order, value)
 
-<<<<<<< HEAD
-	return NewQueryImplByInstance(tx, r)
+	return r.setConditions(conditions)
 }
 
 func (r *QueryImpl) OrderBy(column string, direction ...string) ormcontract.Query {
@@ -611,9 +531,6 @@
 		order = "RANDOM()"
 	}
 	return r.Order(order)
-=======
-	return r.setConditions(conditions)
->>>>>>> f4385e53
 }
 
 func (r *QueryImpl) OrWhere(query any, args ...any) ormcontract.Query {
@@ -624,11 +541,7 @@
 		or:    true,
 	})
 
-<<<<<<< HEAD
-	return NewQueryImplByInstance(tx, r)
-=======
-	return r.setConditions(conditions)
->>>>>>> f4385e53
+	return r.setConditions(conditions)
 }
 
 func (r *QueryImpl) Paginate(page, limit int, dest any, total *int64) error {
@@ -662,13 +575,7 @@
 }
 
 func (r *QueryImpl) Raw(sql string, values ...any) ormcontract.Query {
-<<<<<<< HEAD
-	tx := r.instance.Raw(sql, values...)
-
-	return NewQueryImplByInstance(tx, r)
-=======
 	return r.new(r.instance.Raw(sql, values...))
->>>>>>> f4385e53
 }
 
 func (r *QueryImpl) Save(value any) error {
@@ -742,26 +649,12 @@
 
 	query = query.buildConditions()
 
-<<<<<<< HEAD
-func (r *QueryImpl) Select(query any, args ...any) ormcontract.Query {
-	tx := r.instance.Select(query, args...)
-
-	return NewQueryImplByInstance(tx, r)
+	return query.instance.Scan(dest).Error
 }
 
 func (r *QueryImpl) Scopes(funcs ...func(ormcontract.Query) ormcontract.Query) ormcontract.Query {
-	var gormFuncs []func(*gormio.DB) *gormio.DB
-	for _, item := range funcs {
-		gormFuncs = append(gormFuncs, func(tx *gormio.DB) *gormio.DB {
-			item(NewQueryImplByInstance(tx, r))
-=======
-	return query.instance.Scan(dest).Error
-}
-
-func (r *QueryImpl) Scopes(funcs ...func(ormcontract.Query) ormcontract.Query) ormcontract.Query {
 	conditions := r.conditions
 	conditions.scopes = append(r.conditions.scopes, funcs...)
->>>>>>> f4385e53
 
 	return r.setConditions(conditions)
 }
@@ -773,33 +666,12 @@
 		args:  args,
 	}
 
-<<<<<<< HEAD
-	return NewQueryImplByInstance(tx, r)
+	return r.setConditions(conditions)
 }
 
 func (r *QueryImpl) SharedLock() ormcontract.Query {
-	driver := r.instance.Name()
-	mysqlDialector := mysql.Dialector{}
-	postgresqlDialector := postgres.Dialector{}
-	sqlserverDialector := sqlserver.Dialector{}
-
-	if driver == mysqlDialector.Name() || driver == postgresqlDialector.Name() {
-		tx := r.instance.Clauses(clause.Locking{Strength: "SHARE"})
-
-		return NewQueryImplByInstance(tx, r)
-	} else if driver == sqlserverDialector.Name() {
-		tx := r.instance.Clauses(hints.With("rowlock", "holdlock"))
-
-		return NewQueryImplByInstance(tx, r)
-	}
-=======
-	return r.setConditions(conditions)
-}
-
-func (r *QueryImpl) SharedLock() ormcontract.Query {
 	conditions := r.conditions
 	conditions.sharedLock = true
->>>>>>> f4385e53
 
 	return r.setConditions(conditions)
 }
@@ -817,11 +689,7 @@
 		args: args,
 	}
 
-<<<<<<< HEAD
-	return NewQueryImplByInstance(tx, r)
-=======
-	return r.setConditions(conditions)
->>>>>>> f4385e53
+	return r.setConditions(conditions)
 }
 
 func (r *QueryImpl) Update(column any, value ...any) (*ormcontract.Result, error) {
@@ -894,8 +762,7 @@
 		args:  args,
 	})
 
-<<<<<<< HEAD
-	return NewQueryImplByInstance(tx, r)
+	return r.setConditions(conditions)
 }
 
 func (r *QueryImpl) WhereIn(column string, values []any) ormcontract.Query {
@@ -936,15 +803,6 @@
 
 func (r *QueryImpl) WhereNotNull(column string) ormcontract.Query {
 	return r.Where(fmt.Sprintf("%s IS NOT NULL", column))
-}
-
-func (r *QueryImpl) WithoutEvents() ormcontract.Query {
-	return NewQueryImplByInstance(r.instance, &QueryImpl{
-		config:        r.config,
-		withoutEvents: true,
-	})
-=======
-	return r.setConditions(conditions)
 }
 
 func (r *QueryImpl) With(query string, args ...any) ormcontract.Query {
@@ -962,29 +820,12 @@
 	conditions.withoutEvents = true
 
 	return r.setConditions(conditions)
->>>>>>> f4385e53
 }
 
 func (r *QueryImpl) WithTrashed() ormcontract.Query {
 	conditions := r.conditions
 	conditions.withTrashed = true
 
-<<<<<<< HEAD
-	return NewQueryImplByInstance(tx, r)
-}
-
-func (r *QueryImpl) With(query string, args ...any) ormcontract.Query {
-	if len(args) == 1 {
-		switch arg := args[0].(type) {
-		case func(ormcontract.Query) ormcontract.Query:
-			newArgs := []any{
-				func(tx *gormio.DB) *gormio.DB {
-					query := arg(NewQueryImplByInstance(tx, r))
-
-					return query.(*QueryImpl).instance
-				},
-			}
-=======
 	return r.setConditions(conditions)
 }
 
@@ -1015,39 +856,22 @@
 	if len(r.conditions.distinct) == 0 {
 		return db
 	}
->>>>>>> f4385e53
 
 	db = db.Distinct(r.conditions.distinct...)
 	r.conditions.distinct = nil
 
-<<<<<<< HEAD
-			return NewQueryImplByInstance(tx, r)
-		}
-=======
 	return db
 }
 
 func (r *QueryImpl) buildGroup(db *gormio.DB) *gormio.DB {
 	if r.conditions.group == "" {
 		return db
->>>>>>> f4385e53
 	}
 
 	db = db.Group(r.conditions.group)
 	r.conditions.group = ""
 
-<<<<<<< HEAD
-	queryImpl := NewQueryImplByInstance(tx, r)
-	if queryImpl.with == nil {
-		queryImpl.with = make(map[string][]any)
-	}
-
-	queryImpl.with[query] = args
-
-	return queryImpl
-=======
 	return db
->>>>>>> f4385e53
 }
 
 func (r *QueryImpl) buildHaving(db *gormio.DB) *gormio.DB {
