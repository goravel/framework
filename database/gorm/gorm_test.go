package gorm

import (
	"fmt"
	"log"
	"strconv"
	"testing"

	"github.com/spf13/cast"
	"github.com/stretchr/testify/assert"
	"github.com/stretchr/testify/suite"
	_ "gorm.io/driver/postgres"

	contractsorm "github.com/goravel/framework/contracts/database/orm"
	"github.com/goravel/framework/database/db"
	"github.com/goravel/framework/database/orm"
	"github.com/goravel/framework/support/file"
)

type User struct {
	orm.Model
	orm.SoftDeletes
	Name    string
	Avatar  string
	Address *Address
	Books   []*Book
	House   *House   `gorm:"polymorphic:Houseable"`
	Phones  []*Phone `gorm:"polymorphic:Phoneable"`
	Roles   []*Role  `gorm:"many2many:role_user"`
}

func (u *User) Creating(query contractsorm.Query) error {
	if u.Name == "event_create_name" {
		u.Avatar = "event_create_avatar"
	}
	if u.Name == "event_save_create_name" {
		u.Avatar = "event_create_avatar"
	}
	if u.Name == "event_create_first_or_create_name" {
		u.Avatar = "event_create_first_or_create_avatar"
	}

	return nil
}

func (u *User) Created(query contractsorm.Query) error {
	if u.Name == "event_create_name" {
		u.Avatar = "event_created_avatar"
	}
	if u.Name == "event_create_first_or_create_name" {
		u.Avatar = "event_created_first_or_create_avatar"
	}

	return nil
}

func (u *User) Saving(query contractsorm.Query) error {
	if u.Name == "event_save_create_name" {
		u.Avatar = "event_save_create_avatar"
	}
	if u.Name == "event_save_update_save_name" {
		u.Avatar = "event_save_update_save_avatar"
	}
	if u.Name == "event_save_without_name" {
		u.Avatar = "event_save_without_avatar"
	}
	if u.Name == "event_save_quietly_name" {
		u.Avatar = "event_save_quietly_avatar"
	}

	return nil
}

func (u *User) Saved(query contractsorm.Query) error {
	if u.Name == "event_save_create_name" {
		u.Avatar = "event_saved_avatar"
	}
	if u.Name == "event_save_update_save_name" {
		u.Avatar = u.Avatar + "1"
	}
	if u.Name == "event_save_without_name" {
		u.Avatar = "event_saved_without_avatar"
	}
	if u.Name == "event_save_quietly_name" {
		u.Avatar = "event_saved_quietly_avatar"
	}

	return nil
}

func (u *User) Updating(query contractsorm.Query) error {
	if u.Name == "event_update_save_name" {
		u.Avatar = "event_update_save_avatar"
	}
	if u.Name == "event_save_update_save_name" {
		u.Avatar = u.Avatar + "1"
	}

	return nil
}

func (u *User) Updated(query contractsorm.Query) error {
	if u.Name == "event_update_save_name" {
		u.Avatar = "event_updated_save_avatar"
	}
	if u.Name == "event_save_update_save_name" {
		u.Avatar = "event_saved_updated_save_avatar"
	}

	return nil
}

func (u *User) Deleting(query contractsorm.Query) error {
	if u.Name == "event_delete_name" {
		u.Avatar = "event_delete_avatar"
	}

	return nil
}

func (u *User) Deleted(query contractsorm.Query) error {
	if u.Name == "event_delete_name" {
		u.Avatar = "event_deleted_avatar"
	}

	return nil
}

func (u *User) Retrieved(query contractsorm.Query) error {
	if u.Name == "event_retrieve_find_name" {
		u.Name = "event_retrieved_find_name"
	}
	if u.Name == "event_retrieve_first_name" {
		u.Name = "event_retrieved_first_name"
	}
	if u.Name == "event_retrieve_first_or_name" {
		u.Name = "event_retrieved_first_or_name"
	}
	if u.Name == "event_retrieve_first_or_create_name" {
		u.Name = "event_retrieved_first_or_create_name"
	}
	if u.Name == "event_retrieve_first_or_fail_name" {
		u.Name = "event_retrieved_first_or_fail_name"
	}
	if u.Name == "event_retrieve_first_or_new_name" {
		u.Name = "event_retrieved_first_or_new_name"
	}
	if u.Name == "event_retrieve_find_or_fail_name" {
		u.Name = "event_retrieved_find_or_fail_name"
	}

	return nil
}

func (u *User) ForceDeleting(query contractsorm.Query) error {
	if u.Name == "event_force_delete_name" {
		u.Name = "event_force_delete_name1"
	}

	return nil
}

func (u *User) ForceDeleted(query contractsorm.Query) error {
	if u.Name == "event_force_delete_name1" {
		u.Name = "event_force_deleted_name"
	}

	return nil
}

type Role struct {
	orm.Model
	Name  string
	Users []*User `gorm:"many2many:role_user"`
}

type Address struct {
	orm.Model
	UserID   uint
	Name     string
	Province string
	User     *User
}

type Book struct {
	orm.Model
	UserID uint
	Name   string
	User   *User
	Author *Author
}

type Author struct {
	orm.Model
	BookID uint
	Name   string
}

type House struct {
	orm.Model
	Name          string
	HouseableID   uint
	HouseableType string
}

type Phone struct {
	orm.Model
	Name          string
	PhoneableID   uint
	PhoneableType string
}

type GormQueryTestSuite struct {
	suite.Suite
	queries map[contractsorm.Driver]contractsorm.Query
}

func TestGormQueryTestSuite(t *testing.T) {
	mysqlPool, mysqlResource, mysqlDB, err := MysqlDocker()
	if err != nil {
		log.Fatalf("Init mysql error: %s", err)
	}

	postgresqlPool, postgresqlResource, postgresqlDB, err := PostgresqlDocker()
	if err != nil {
		log.Fatalf("Init postgresql error: %s", err)
	}

	_, _, sqliteDB, err := SqliteDocker(dbDatabase)
	if err != nil {
		log.Fatalf("Init sqlite error: %s", err)
	}

	sqlserverPool, sqlserverResource, sqlserverDB, err := SqlserverDocker()
	if err != nil {
		log.Fatalf("Init sqlserver error: %s", err)
	}

	suite.Run(t, &GormQueryTestSuite{
		queries: map[contractsorm.Driver]contractsorm.Query{
			contractsorm.DriverMysql:      mysqlDB,
			contractsorm.DriverPostgresql: postgresqlDB,
			contractsorm.DriverSqlite:     sqliteDB,
			contractsorm.DriverSqlserver:  sqlserverDB,
		},
	})

	file.Remove(dbDatabase)

	if err := mysqlPool.Purge(mysqlResource); err != nil {
		log.Fatalf("Could not purge resource: %s", err)
	}
	if err := postgresqlPool.Purge(postgresqlResource); err != nil {
		log.Fatalf("Could not purge resource: %s", err)
	}
	if err := sqlserverPool.Purge(sqlserverResource); err != nil {
		log.Fatalf("Could not purge resource: %s", err)
	}
}

func (s *GormQueryTestSuite) SetupTest() {
}

func (s *GormQueryTestSuite) TestAssociation() {
	for driver, query := range s.queries {
		s.Run(driver.String(), func() {
			tests := []struct {
				description string
				setup       func()
			}{
				{
					description: "Find",
					setup: func() {
						user := &User{
							Name: "association_find_name",
							Address: &Address{
								Name: "association_find_address",
							},
						}

						s.Nil(query.Select(orm.Associations).Create(&user))
						s.True(user.ID > 0)
						s.True(user.Address.ID > 0)

						var user1 User
						s.Nil(query.Find(&user1, user.ID))
						s.True(user1.ID > 0)

						var userAddress Address
						s.Nil(query.Model(&user1).Association("Address").Find(&userAddress))
						s.True(userAddress.ID > 0)
						s.Equal("association_find_address", userAddress.Name)
					},
				},
				{
					description: "hasOne Append",
					setup: func() {
						user := &User{
							Name: "association_has_one_append_name",
							Address: &Address{
								Name: "association_has_one_append_address",
							},
						}

						s.Nil(query.Select(orm.Associations).Create(&user))
						s.True(user.ID > 0)
						s.True(user.Address.ID > 0)

						var user1 User
						s.Nil(query.Find(&user1, user.ID))
						s.True(user1.ID > 0)
						s.Nil(query.Model(&user1).Association("Address").Append(&Address{Name: "association_has_one_append_address1"}))

						s.Nil(query.Load(&user1, "Address"))
						s.True(user1.Address.ID > 0)
						s.Equal("association_has_one_append_address1", user1.Address.Name)
					},
				},
				{
					description: "hasMany Append",
					setup: func() {
						user := &User{
							Name: "association_has_many_append_name",
							Books: []*Book{
								{Name: "association_has_many_append_address1"},
								{Name: "association_has_many_append_address2"},
							},
						}

						s.Nil(query.Select(orm.Associations).Create(&user))
						s.True(user.ID > 0)
						s.True(user.Books[0].ID > 0)
						s.True(user.Books[1].ID > 0)

						var user1 User
						s.Nil(query.Find(&user1, user.ID))
						s.True(user1.ID > 0)
						s.Nil(query.Model(&user1).Association("Books").Append(&Book{Name: "association_has_many_append_address3"}))

						s.Nil(query.Load(&user1, "Books"))
						s.Equal(3, len(user1.Books))
						s.Equal("association_has_many_append_address3", user1.Books[2].Name)
					},
				},
				{
					description: "hasOne Replace",
					setup: func() {
						user := &User{
							Name: "association_has_one_append_name",
							Address: &Address{
								Name: "association_has_one_append_address",
							},
						}

						s.Nil(query.Select(orm.Associations).Create(&user))
						s.True(user.ID > 0)
						s.True(user.Address.ID > 0)

						var user1 User
						s.Nil(query.Find(&user1, user.ID))
						s.True(user1.ID > 0)
						s.Nil(query.Model(&user1).Association("Address").Replace(&Address{Name: "association_has_one_append_address1"}))

						s.Nil(query.Load(&user1, "Address"))
						s.True(user1.Address.ID > 0)
						s.Equal("association_has_one_append_address1", user1.Address.Name)
					},
				},
				{
					description: "hasMany Replace",
					setup: func() {
						user := &User{
							Name: "association_has_many_replace_name",
							Books: []*Book{
								{Name: "association_has_many_replace_address1"},
								{Name: "association_has_many_replace_address2"},
							},
						}

						s.Nil(query.Select(orm.Associations).Create(&user))
						s.True(user.ID > 0)
						s.True(user.Books[0].ID > 0)
						s.True(user.Books[1].ID > 0)

						var user1 User
						s.Nil(query.Find(&user1, user.ID))
						s.True(user1.ID > 0)
						s.Nil(query.Model(&user1).Association("Books").Replace(&Book{Name: "association_has_many_replace_address3"}))

						s.Nil(query.Load(&user1, "Books"))
						s.Equal(1, len(user1.Books))
						s.Equal("association_has_many_replace_address3", user1.Books[0].Name)
					},
				},
				{
					description: "Delete",
					setup: func() {
						user := &User{
							Name: "association_delete_name",
							Address: &Address{
								Name: "association_delete_address",
							},
						}

						s.Nil(query.Select(orm.Associations).Create(&user))
						s.True(user.ID > 0)
						s.True(user.Address.ID > 0)

						// No ID when Delete
						var user1 User
						s.Nil(query.Find(&user1, user.ID))
						s.True(user1.ID > 0)
						s.Nil(query.Model(&user1).Association("Address").Delete(&Address{Name: "association_delete_address"}))

						s.Nil(query.Load(&user1, "Address"))
						s.True(user1.Address.ID > 0)
						s.Equal("association_delete_address", user1.Address.Name)

						// Has ID when Delete
						var user2 User
						s.Nil(query.Find(&user2, user.ID))
						s.True(user2.ID > 0)
						var userAddress Address
						userAddress.ID = user1.Address.ID
						s.Nil(query.Model(&user2).Association("Address").Delete(&userAddress))

						s.Nil(query.Load(&user2, "Address"))
						s.Nil(user2.Address)
					},
				},
				{
					description: "Clear",
					setup: func() {
						user := &User{
							Name: "association_clear_name",
							Address: &Address{
								Name: "association_clear_address",
							},
						}

						s.Nil(query.Select(orm.Associations).Create(&user))
						s.True(user.ID > 0)
						s.True(user.Address.ID > 0)

						// No ID when Delete
						var user1 User
						s.Nil(query.Find(&user1, user.ID))
						s.True(user1.ID > 0)
						s.Nil(query.Model(&user1).Association("Address").Clear())

						s.Nil(query.Load(&user1, "Address"))
						s.Nil(user1.Address)
					},
				},
				{
					description: "Count",
					setup: func() {
						user := &User{
							Name: "association_count_name",
							Books: []*Book{
								{Name: "association_count_address1"},
								{Name: "association_count_address2"},
							},
						}

						s.Nil(query.Select(orm.Associations).Create(&user))
						s.True(user.ID > 0)
						s.True(user.Books[0].ID > 0)
						s.True(user.Books[1].ID > 0)

						var user1 User
						s.Nil(query.Find(&user1, user.ID))
						s.True(user1.ID > 0)
						s.Equal(int64(2), query.Model(&user1).Association("Books").Count())
					},
				},
			}

			for _, test := range tests {
				s.Run(test.description, func() {
					test.setup()
				})
			}
		})
	}
}

func (s *GormQueryTestSuite) TestCount() {
	for driver, query := range s.queries {
		s.Run(driver.String(), func() {
			user := User{Name: "count_user", Avatar: "count_avatar"}
			s.Nil(query.Create(&user))
			s.True(user.ID > 0)

			user1 := User{Name: "count_user", Avatar: "count_avatar1"}
			s.Nil(query.Create(&user1))
			s.True(user1.ID > 0)

			var count int64
			s.Nil(query.Model(&User{}).Where("name = ?", "count_user").Count(&count))
			s.True(count > 0)

			var count1 int64
			s.Nil(query.Table("users").Where("name = ?", "count_user").Count(&count1))
			s.True(count1 > 0)
		})
	}
}

func (s *GormQueryTestSuite) TestCreate() {
	for _, query := range s.queries {
		tests := []struct {
			name  string
			setup func()
		}{
			{
				name: "success when create with no relationships",
				setup: func() {
					user := User{Name: "create_user", Address: &Address{}, Books: []*Book{&Book{}, &Book{}}}
					user.Address.Name = "create_address"
					user.Books[0].Name = "create_book0"
					user.Books[1].Name = "create_book1"
					s.Nil(query.Create(&user))
					s.True(user.ID > 0)
					s.True(user.Address.ID == 0)
					s.True(user.Books[0].ID == 0)
					s.True(user.Books[1].ID == 0)
				},
			},
			{
				name: "success when create with select orm.Associations",
				setup: func() {
					user := User{Name: "create_user", Address: &Address{}, Books: []*Book{&Book{}, &Book{}}}
					user.Address.Name = "create_address"
					user.Books[0].Name = "create_book0"
					user.Books[1].Name = "create_book1"
					s.Nil(query.Select(orm.Associations).Create(&user))
					s.True(user.ID > 0)
					s.True(user.Address.ID > 0)
					s.True(user.Books[0].ID > 0)
					s.True(user.Books[1].ID > 0)
				},
			},
			{
				name: "success when create with select fields",
				setup: func() {
					user := User{Name: "create_user", Avatar: "create_avatar", Address: &Address{}, Books: []*Book{&Book{}, &Book{}}}
					user.Address.Name = "create_address"
					user.Books[0].Name = "create_book0"
					user.Books[1].Name = "create_book1"
					s.Nil(query.Select("Name", "Avatar", "Address").Create(&user))
					s.True(user.ID > 0)
					s.True(user.Address.ID > 0)
					s.True(user.Books[0].ID == 0)
					s.True(user.Books[1].ID == 0)
				},
			},
			{
				name: "success when create with omit fields",
				setup: func() {
					user := User{Name: "create_user", Avatar: "create_avatar", Address: &Address{}, Books: []*Book{&Book{}, &Book{}}}
					user.Address.Name = "create_address"
					user.Books[0].Name = "create_book0"
					user.Books[1].Name = "create_book1"
					s.Nil(query.Omit("Address").Create(&user))
					s.True(user.ID > 0)
					s.True(user.Address.ID == 0)
					s.True(user.Books[0].ID > 0)
					s.True(user.Books[1].ID > 0)
				},
			},
			{
				name: "success create with omit orm.Associations",
				setup: func() {
					user := User{Name: "create_user", Avatar: "create_avatar", Address: &Address{}, Books: []*Book{&Book{}, &Book{}}}
					user.Address.Name = "create_address"
					user.Books[0].Name = "create_book0"
					user.Books[1].Name = "create_book1"
					s.Nil(query.Omit(orm.Associations).Create(&user))
					s.True(user.ID > 0)
					s.True(user.Address.ID == 0)
					s.True(user.Books[0].ID == 0)
					s.True(user.Books[1].ID == 0)
				},
			},
			{
				name: "error when set select and omit at the same time",
				setup: func() {
					user := User{Name: "create_user", Avatar: "create_avatar", Address: &Address{}, Books: []*Book{&Book{}, &Book{}}}
					user.Address.Name = "create_address"
					user.Books[0].Name = "create_book0"
					user.Books[1].Name = "create_book1"
					s.EqualError(query.Omit(orm.Associations).Select("Name").Create(&user), "cannot set Select and Omits at the same time")
				},
			},
			{
				name: "error when select that set fields and orm.Associations at the same time",
				setup: func() {
					user := User{Name: "create_user", Avatar: "create_avatar", Address: &Address{}, Books: []*Book{&Book{}, &Book{}}}
					user.Address.Name = "create_address"
					user.Books[0].Name = "create_book0"
					user.Books[1].Name = "create_book1"
					s.EqualError(query.Select("Name", orm.Associations).Create(&user), "cannot set orm.Associations and other fields at the same time")
				},
			},
			{
				name: "error when omit that set fields and orm.Associations at the same time",
				setup: func() {
					user := User{Name: "create_user", Avatar: "create_avatar", Address: &Address{}, Books: []*Book{&Book{}, &Book{}}}
					user.Address.Name = "create_address"
					user.Books[0].Name = "create_book0"
					user.Books[1].Name = "create_book1"
					s.EqualError(query.Omit("Name", orm.Associations).Create(&user), "cannot set orm.Associations and other fields at the same time")
				},
			},
			{
				name: "success with create event",
				setup: func() {
					user := User{Name: "event_create_name"}
					s.Nil(query.Create(&user))
					s.Equal("event_created_avatar", user.Avatar)

					var user1 User
					s.Nil(query.Where("name", "event_create_name").First(&user1))
					s.Equal("event_create_avatar", user1.Avatar)
				},
			},
			{
				name: "success with save event",
				setup: func() {
					user := User{Name: "event_save_create_name"}
					s.Nil(query.Create(&user))
					s.Equal("event_saved_avatar", user.Avatar)

					var user1 User
					s.Nil(query.Where("name", "event_save_create_name").First(&user1))
					s.Equal("event_create_avatar", user1.Avatar)
				},
			},
		}
		for _, test := range tests {
			s.Run(test.name, func() {
				test.setup()
			})
		}
	}
}

func (s *GormQueryTestSuite) TestDelete() {
	for _, query := range s.queries {
		tests := []struct {
			name  string
			setup func()
		}{
			{
				name: "success",
				setup: func() {
					user := User{Name: "delete_user", Avatar: "delete_avatar"}
					s.Nil(query.Create(&user))
					s.True(user.ID > 0)

					res, err := query.Delete(&user)
					s.Equal(int64(1), res.RowsAffected)
					s.Nil(err)

					var user1 User
					s.Nil(query.Find(&user1, user.ID))
					s.Equal(uint(0), user1.ID)
				},
			},
			{
				name: "success by id",
				setup: func() {
					user := User{Name: "delete_user", Avatar: "delete_avatar"}
					s.Nil(query.Create(&user))
					s.True(user.ID > 0)

					res, err := query.Delete(&User{}, user.ID)
					s.Equal(int64(1), res.RowsAffected)
					s.Nil(err)

					var user1 User
					s.Nil(query.Find(&user1, user.ID))
					s.Equal(uint(0), user1.ID)
				},
			},
			{
				name: "success by multiple",
				setup: func() {
					users := []User{{Name: "delete_user", Avatar: "delete_avatar"}, {Name: "delete_user1", Avatar: "delete_avatar1"}}
					s.Nil(query.Create(&users))
					s.True(users[0].ID > 0)
					s.True(users[1].ID > 0)

					res, err := query.Delete(&User{}, []uint{users[0].ID, users[1].ID})
					s.Equal(int64(2), res.RowsAffected)
					s.Nil(err)

					var count int64
					s.Nil(query.Model(&User{}).Where("name", "delete_user").OrWhere("name", "delete_user1").Count(&count))
					s.True(count == 0)
				},
			},
			{
				name: "delete with event",
				setup: func() {
					user := User{Name: "event_delete_name", Avatar: "event_delete_avatar"}
					s.Nil(query.Create(&user))
					s.True(user.ID > 0)

					user.Avatar = "event_delete_avatar1"
					res, err := query.Delete(&user)
					s.Equal(int64(1), res.RowsAffected)
					s.Equal("event_deleted_avatar", user.Avatar)
					s.Nil(err)

					var user1 User
					s.Nil(query.Find(&user1, user.ID))
					s.Equal(uint(0), user1.ID)
				},
			},
		}
		for _, test := range tests {
			s.Run(test.name, func() {
				test.setup()
			})
		}
	}
}

func (s *GormQueryTestSuite) TestDistinct() {
	for driver, query := range s.queries {
		s.Run(driver.String(), func() {
			user := User{Name: "distinct_user", Avatar: "distinct_avatar"}
			s.Nil(query.Create(&user))
			s.True(user.ID > 0)

			user1 := User{Name: "distinct_user", Avatar: "distinct_avatar1"}
			s.Nil(query.Create(&user1))
			s.True(user1.ID > 0)

			var users []User
			s.Nil(query.Distinct("name").Find(&users, []uint{user.ID, user1.ID}))
			s.Equal(1, len(users))
		})
	}
}

func (s *GormQueryTestSuite) TestExec() {
	for driver, query := range s.queries {
		s.Run(driver.String(), func() {
			res, err := query.Exec("INSERT INTO users (name, avatar, created_at, updated_at) VALUES ('exec_user', 'exec_avatar', '2023-03-09 18:56:33', '2023-03-09 18:56:35');")
			s.Equal(int64(1), res.RowsAffected)
			s.Nil(err)

			var user User
			err = query.Where("name", "exec_user").First(&user)
			s.Nil(err)
			s.True(user.ID > 0)

			res, err = query.Exec(fmt.Sprintf("UPDATE users set name = 'exec_user1' where id = %d", user.ID))
			s.Equal(int64(1), res.RowsAffected)
			s.Nil(err)

			res, err = query.Exec(fmt.Sprintf("DELETE FROM users where id = %d", user.ID))
			s.Equal(int64(1), res.RowsAffected)
			s.Nil(err)
		})
	}
}

func (s *GormQueryTestSuite) TestFind() {
	for _, query := range s.queries {
		tests := []struct {
			name  string
			setup func()
		}{
			{
				name: "success",
				setup: func() {
					user := User{Name: "find_user"}
					s.Nil(query.Create(&user))
					s.True(user.ID > 0)

					var user2 User
					s.Nil(query.Find(&user2, user.ID))
					s.True(user2.ID > 0)

					var user3 []User
					s.Nil(query.Find(&user3, []uint{user.ID}))
					s.Equal(1, len(user3))

					var user4 []User
					s.Nil(query.Where("id in ?", []uint{user.ID}).Find(&user4))
					s.Equal(1, len(user4))
				},
			},
			{
				name: "success with event",
				setup: func() {
					user := User{Name: "event_retrieve_find_name"}
					s.Nil(query.Create(&user))
					s.True(user.ID > 0)

					var user1 User
					s.Nil(query.Where("name", "event_retrieve_find_name").Find(&user1))
					s.True(user1.ID > 0)
					s.Equal("event_retrieved_find_name", user1.Name)
				},
			},
		}
		for _, test := range tests {
			s.Run(test.name, func() {
				test.setup()
			})
		}
	}
}

func (s *GormQueryTestSuite) TestFindOrFail() {
	for _, query := range s.queries {
		tests := []struct {
			name  string
			setup func()
		}{
			{
				name: "success",
				setup: func() {
					user := User{Name: "find_user"}
					s.Nil(query.Create(&user))
					s.True(user.ID > 0)

					var user2 User
					s.Nil(query.FindOrFail(&user2, user.ID))
					s.True(user2.ID > 0)
				},
			},
			{
				name: "error",
				setup: func() {
					var user User
					s.ErrorIs(query.FindOrFail(&user, 10000), orm.ErrRecordNotFound)
				},
			},
			{
				name: "success with event",
				setup: func() {
					user := User{Name: "event_retrieve_find_or_fail_name", Avatar: "find_or_fail_avatar"}
					s.Nil(query.Create(&user))
					s.True(user.ID > 0)

					var user1 User
					s.Nil(query.Where("name", "event_retrieve_find_or_fail_name").Find(&user1))
					s.True(user1.ID > 0)
					s.Equal("event_retrieved_find_or_fail_name", user1.Name)
				},
			},
		}
		for _, test := range tests {
			s.Run(test.name, func() {
				test.setup()
			})
		}
	}
}

func (s *GormQueryTestSuite) TestFirst() {
	for _, query := range s.queries {
		tests := []struct {
			name  string
			setup func()
		}{
			{
				name: "success",
				setup: func() {
					user := User{Name: "first_user"}
					s.Nil(query.Create(&user))
					s.True(user.ID > 0)

					var user1 User
					s.Nil(query.Where("name", "first_user").First(&user1))
					s.True(user1.ID > 0)
				},
			},
			{
				name: "success with event",
				setup: func() {
					user := User{Name: "event_retrieve_first_name"}
					s.Nil(query.Create(&user))
					s.True(user.ID > 0)

					var user1 User
					s.Nil(query.Where("name", "event_retrieve_first_name").First(&user1))
					s.True(user1.ID > 0)
					s.Equal("event_retrieved_first_name", user1.Name)

					var user2 User
					s.Nil(query.Where("name", "event_retrieve_first_name1").First(&user2))
					s.True(user2.ID == 0)
					s.Equal("", user2.Name)
				},
			},
		}
		for _, test := range tests {
			s.Run(test.name, func() {
				test.setup()
			})
		}
	}
}

func (s *GormQueryTestSuite) TestFirstOr() {
	for _, query := range s.queries {
		tests := []struct {
			name  string
			setup func()
		}{
			{
				name: "not found, new one",
				setup: func() {
					var user User
					s.Nil(query.Where("name", "first_or_user").FirstOr(&user, func() error {
						user.Name = "goravel"

						return nil
					}))
					s.Equal(uint(0), user.ID)
					s.Equal("goravel", user.Name)

				},
			},
			{
				name: "not found, new one with event",
				setup: func() {
					var user User
					s.Nil(query.Where("name", "event_retrieve_first_or_name").FirstOr(&user, func() error {
						user.Name = "goravel"

						return nil
					}))
					s.Equal(uint(0), user.ID)
					s.Equal("goravel", user.Name)

				},
			},
			{
				name: "found",
				setup: func() {
					user := User{Name: "first_or_name"}
					s.Nil(query.Create(&user))
					s.True(user.ID > 0)

					var user1 User
					s.Nil(query.Where("name", "first_or_name").Find(&user1))
					s.True(user1.ID > 0)
				},
			},
			{
				name: "found with event",
				setup: func() {
					user := User{Name: "event_retrieve_first_or_name"}
					s.Nil(query.Create(&user))
					s.True(user.ID > 0)

					var user1 User
					s.Nil(query.Where("name", "event_retrieve_first_or_name").Find(&user1))
					s.True(user1.ID > 0)
					s.Equal("event_retrieved_first_or_name", user1.Name)
				},
			},
		}
		for _, test := range tests {
			s.Run(test.name, func() {
				test.setup()
			})
		}
	}
}

func (s *GormQueryTestSuite) TestFirstOrCreate() {
	for _, query := range s.queries {
		tests := []struct {
			name  string
			setup func()
		}{
			{
				name: "error when empty conditions",
				setup: func() {
					var user User
					s.EqualError(query.FirstOrCreate(&user), "query condition is require")
					s.True(user.ID == 0)
				},
			},
			{
				name: "success",
				setup: func() {
					var user User
					s.Nil(query.FirstOrCreate(&user, User{Name: "first_or_create_user"}))
					s.True(user.ID > 0)
					s.Equal("first_or_create_user", user.Name)

					var user1 User
					s.Nil(query.FirstOrCreate(&user1, User{Name: "first_or_create_user"}))
					s.Equal(user.ID, user1.ID)

					var user2 User
					s.Nil(query.Where("avatar", "first_or_create_avatar").FirstOrCreate(&user2, User{Name: "user"}, User{Avatar: "first_or_create_avatar2"}))
					s.True(user2.ID > 0)
					s.True(user2.Avatar == "first_or_create_avatar2")
				},
			},
			{
				name: "success with retrieved event",
				setup: func() {
					user := User{Name: "event_retrieve_first_or_create_name"}
					s.Nil(query.Create(&user))
					s.True(user.ID > 0)

					var user1 User
					s.Nil(query.FirstOrCreate(&user1, User{Name: "event_retrieve_first_or_create_name"}))
					s.True(user1.ID > 0)
					s.Equal("event_retrieved_first_or_create_name", user1.Name)
				},
			},
			{
				name: "success with create event",
				setup: func() {
					var user User
					s.Nil(query.FirstOrCreate(&user, User{Name: "event_create_first_or_create_name"}))
					s.True(user.ID > 0)
					s.Equal("event_create_first_or_create_name", user.Name)
					s.Equal("event_created_first_or_create_avatar", user.Avatar)

					var user1 User
					s.Nil(query.Where("name", "event_create_first_or_create_name").First(&user1))
					s.Equal("event_create_first_or_create_avatar", user1.Avatar)
				},
			},
		}
		for _, test := range tests {
			s.Run(test.name, func() {
				test.setup()
			})
		}
	}
}

func (s *GormQueryTestSuite) TestFirstOrFail() {
	for _, query := range s.queries {
		tests := []struct {
			name  string
			setup func()
		}{
			{
				name: "fail",
				setup: func() {
					var user User
					s.Equal(orm.ErrRecordNotFound, query.Where("name", "first_or_fail_user").FirstOrFail(&user))
					s.Equal(uint(0), user.ID)
				},
			},
			{
				name: "success",
				setup: func() {
					user := User{Name: "first_or_fail_name"}
					s.Nil(query.Create(&user))
					s.True(user.ID > 0)
					s.Equal("first_or_fail_name", user.Name)

					var user1 User
					s.Nil(query.Where("name", "first_or_fail_name").FirstOrFail(&user1))
					s.True(user1.ID > 0)
				},
			},
			{
				name: "success with event",
				setup: func() {
					var user User
					s.Equal(orm.ErrRecordNotFound, query.Where("name", "event_retrieve_first_or_fail_name").FirstOrFail(&user))
					s.Equal(uint(0), user.ID)

					user1 := User{Name: "event_retrieve_first_or_fail_name"}
					s.Nil(query.Create(&user1))
					s.True(user1.ID > 0)
					s.Equal("event_retrieve_first_or_fail_name", user1.Name)

					var user2 User
					s.Nil(query.Where("name", "event_retrieve_first_or_fail_name").FirstOrFail(&user2))
					s.True(user2.ID > 0)
					s.Equal("event_retrieved_first_or_fail_name", user2.Name)
				},
			},
		}
		for _, test := range tests {
			s.Run(test.name, func() {
				test.setup()
			})
		}
	}
}

func (s *GormQueryTestSuite) TestFirstOrNew() {
	for _, query := range s.queries {
		tests := []struct {
			name  string
			setup func()
		}{
			{
				name: "not found, new one",
				setup: func() {
					var user User
					s.Nil(query.FirstOrNew(&user, User{Name: "first_or_new_name"}))
					s.Equal(uint(0), user.ID)
					s.Equal("first_or_new_name", user.Name)
					s.Equal("", user.Avatar)

					var user1 User
					s.Nil(query.FirstOrNew(&user1, User{Name: "first_or_new_name"}, User{Avatar: "first_or_new_avatar"}))
					s.Equal(uint(0), user1.ID)
					s.Equal("first_or_new_name", user1.Name)
					s.Equal("first_or_new_avatar", user1.Avatar)
				},
			},
			{
				name: "not found, new one with event",
				setup: func() {
					var user User
					s.Nil(query.FirstOrNew(&user, User{Name: "event_retrieve_first_or_new_name"}))
					s.Equal(uint(0), user.ID)
					s.Equal("event_retrieve_first_or_new_name", user.Name)
					s.Equal("", user.Avatar)
				},
			},
			{
				name: "found",
				setup: func() {
					user := User{Name: "first_or_new_name"}
					s.Nil(query.Create(&user))
					s.True(user.ID > 0)
					s.Equal("first_or_new_name", user.Name)

					var user1 User
					s.Nil(query.FirstOrNew(&user1, User{Name: "first_or_new_name"}))
					s.True(user1.ID > 0)
					s.Equal("first_or_new_name", user1.Name)
				},
			},
			{
				name: "found with event",
				setup: func() {
					user := User{Name: "event_retrieve_first_or_new_name"}
					s.Nil(query.Create(&user))
					s.True(user.ID > 0)
					s.Equal("event_retrieve_first_or_new_name", user.Name)

					var user1 User
					s.Nil(query.FirstOrNew(&user1, User{Name: "event_retrieve_first_or_new_name"}))
					s.True(user1.ID > 0)
					s.Equal("event_retrieved_first_or_new_name", user1.Name)
				},
			},
		}
		for _, test := range tests {
			s.Run(test.name, func() {
				test.setup()
			})
		}
	}
}

func (s *GormQueryTestSuite) TestForceDelete() {
	for _, query := range s.queries {
		tests := []struct {
			name  string
			setup func()
		}{
			{
				name: "success",
				setup: func() {
					user := User{Name: "force_delete_name"}
					s.Nil(query.Create(&user))
					s.True(user.ID > 0)
					s.Equal("force_delete_name", user.Name)

					res, err := query.Where("name = ?", "force_delete_name").ForceDelete(&User{})
					s.Equal(int64(1), res.RowsAffected)
					s.Nil(err)
					s.Equal("force_delete_name", user.Name)

					var user1 User
					s.Nil(query.WithTrashed().Find(&user1, user.ID))
					s.Equal(uint(0), user1.ID)
				},
			},
			{
				name: "success with event",
				setup: func() {
					user := User{Name: "event_force_delete_name"}
					s.Nil(query.Create(&user))
					s.True(user.ID > 0)
					s.Equal("event_force_delete_name", user.Name)

					user1 := User{
						Name: "event_force_delete_name",
					}
					res, err := query.Where("name", "event_force_delete_name1").ForceDelete(&user1)
					s.Equal(int64(0), res.RowsAffected)
					s.Nil(err)
					s.Equal("event_force_delete_name1", user1.Name)

					res, err = query.ForceDelete(&user)
					s.Equal(int64(1), res.RowsAffected)
					s.Nil(err)
					s.Equal("event_force_deleted_name", user.Name)
				},
			},
		}
		for _, test := range tests {
			s.Run(test.name, func() {
				test.setup()
			})
		}
	}
}

func (s *GormQueryTestSuite) TestGet() {
	for driver, query := range s.queries {
		s.Run(driver.String(), func() {
			user := User{Name: "get_user"}
			s.Nil(query.Create(&user))
			s.True(user.ID > 0)

			var user5 []User
			s.Nil(query.Where("id in ?", []uint{user.ID}).Get(&user5))
			s.Equal(1, len(user5))
		})
	}
}

func (s *GormQueryTestSuite) TestJoin() {
	for driver, query := range s.queries {
		s.Run(driver.String(), func() {
			user := User{Name: "join_user", Avatar: "join_avatar"}
			s.Nil(query.Create(&user))
			s.True(user.ID > 0)

			userAddress := Address{UserID: user.ID, Name: "join_address", Province: "join_province"}
			s.Nil(query.Create(&userAddress))
			s.True(userAddress.ID > 0)

			type Result struct {
				UserName        string
				UserAddressName string
			}
			var result []Result
			s.Nil(query.Model(&User{}).Where("users.id = ?", user.ID).Join("left join addresses ua on users.id = ua.user_id").
				Select("users.name user_name, ua.name user_address_name").Get(&result))
			s.Equal(1, len(result))
			s.Equal("join_user", result[0].UserName)
			s.Equal("join_address", result[0].UserAddressName)
		})
	}
}

func (s *GormQueryTestSuite) TestOffset() {
	for driver, query := range s.queries {
		s.Run(driver.String(), func() {
			user := User{Name: "offset_user", Avatar: "offset_avatar"}
			s.Nil(query.Create(&user))
			s.True(user.ID > 0)

			user1 := User{Name: "offset_user", Avatar: "offset_avatar1"}
			s.Nil(query.Create(&user1))
			s.True(user1.ID > 0)

			var user2 []User
			s.Nil(query.Where("name = ?", "offset_user").Offset(1).Limit(1).Get(&user2))
			s.True(len(user2) > 0)
			s.True(user2[0].ID > 0)
		})
	}
}

func (s *GormQueryTestSuite) TestOrder() {
	for driver, query := range s.queries {
		s.Run(driver.String(), func() {
			user := User{Name: "order_user", Avatar: "order_avatar"}
			s.Nil(query.Create(&user))
			s.True(user.ID > 0)

			user1 := User{Name: "order_user", Avatar: "order_avatar1"}
			s.Nil(query.Create(&user1))
			s.True(user1.ID > 0)

			var user2 []User
			s.Nil(query.Where("name = ?", "order_user").Order("id desc").Order("name asc").Get(&user2))
			s.True(len(user2) > 0)
			s.True(user2[0].ID > 0)
		})
	}
}

func (s *GormQueryTestSuite) TestPaginate() {
	for driver, query := range s.queries {
		s.Run(driver.String(), func() {
			user := User{Name: "paginate_user", Avatar: "paginate_avatar"}
			s.Nil(query.Create(&user))
			s.True(user.ID > 0)

			user1 := User{Name: "paginate_user", Avatar: "paginate_avatar1"}
			s.Nil(query.Create(&user1))
			s.True(user1.ID > 0)

			user2 := User{Name: "paginate_user", Avatar: "paginate_avatar2"}
			s.Nil(query.Create(&user2))
			s.True(user2.ID > 0)

			user3 := User{Name: "paginate_user", Avatar: "paginate_avatar3"}
			s.Nil(query.Create(&user3))
			s.True(user3.ID > 0)

			var users []User
			var total int64
			s.Nil(query.Where("name = ?", "paginate_user").Paginate(1, 3, &users, nil))
			s.Equal(3, len(users))

			s.Nil(query.Where("name = ?", "paginate_user").Paginate(2, 3, &users, &total))
			s.Equal(1, len(users))
			s.Equal(int64(4), total)

			s.Nil(query.Model(User{}).Where("name = ?", "paginate_user").Paginate(1, 3, &users, &total))
			s.Equal(3, len(users))
			s.Equal(int64(4), total)

			s.Nil(query.Table("users").Where("name = ?", "paginate_user").Paginate(1, 3, &users, &total))
			s.Equal(3, len(users))
			s.Equal(int64(4), total)
		})
	}
}

func (s *GormQueryTestSuite) TestPluck() {
	for driver, query := range s.queries {
		s.Run(driver.String(), func() {
			user := User{Name: "pluck_user", Avatar: "pluck_avatar"}
			s.Nil(query.Create(&user))
			s.True(user.ID > 0)

			user1 := User{Name: "pluck_user", Avatar: "pluck_avatar1"}
			s.Nil(query.Create(&user1))
			s.True(user1.ID > 0)

			var avatars []string
			s.Nil(query.Model(&User{}).Where("name = ?", "pluck_user").Pluck("avatar", &avatars))
			s.Equal(2, len(avatars))
			s.Equal("pluck_avatar", avatars[0])
			s.Equal("pluck_avatar1", avatars[1])
		})
	}
}

func (s *GormQueryTestSuite) TestHasOne() {
	for driver, query := range s.queries {
		s.Run(driver.String(), func() {
			user := &User{
				Name: "has_one_name",
				Address: &Address{
					Name: "has_one_address",
				},
			}

			s.Nil(query.Select(orm.Associations).Create(&user))
			s.True(user.ID > 0)
			s.True(user.Address.ID > 0)

			var user1 User
			s.Nil(query.With("Address").Where("name = ?", "has_one_name").First(&user1))
			s.True(user.ID > 0)
			s.True(user.Address.ID > 0)
		})
	}
}

func (s *GormQueryTestSuite) TestHasOneMorph() {
	for driver, query := range s.queries {
		s.Run(driver.String(), func() {
			user := &User{
				Name: "has_one_morph_name",
				House: &House{
					Name: "has_one_morph_house",
				},
			}
			s.Nil(query.Select(orm.Associations).Create(&user))
			s.True(user.ID > 0)
			s.True(user.House.ID > 0)

			var user1 User
			s.Nil(query.With("House").Where("name = ?", "has_one_morph_name").First(&user1))
			s.True(user.ID > 0)
			s.True(user.Name == "has_one_morph_name")
			s.True(user.House.ID > 0)
			s.True(user.House.Name == "has_one_morph_house")

			var house House
			s.Nil(query.Where("name = ?", "has_one_morph_house").Where("houseable_type = ?", "users").Where("houseable_id = ?", user.ID).First(&house))
			s.True(house.ID > 0)
		})
	}
}

func (s *GormQueryTestSuite) TestHasMany() {
	for driver, query := range s.queries {
		s.Run(driver.String(), func() {
			user := &User{
				Name: "has_many_name",
				Books: []*Book{
					{Name: "has_many_book1"},
					{Name: "has_many_book2"},
				},
			}

			s.Nil(query.Select(orm.Associations).Create(&user))
			s.True(user.ID > 0)
			s.True(user.Books[0].ID > 0)
			s.True(user.Books[1].ID > 0)

			var user1 User
			s.Nil(query.With("Books").Where("name = ?", "has_many_name").First(&user1))
			s.True(user.ID > 0)
			s.True(len(user.Books) == 2)
		})
	}
}

func (s *GormQueryTestSuite) TestHasManyMorph() {
	for driver, query := range s.queries {
		s.Run(driver.String(), func() {
			user := &User{
				Name: "has_many_morph_name",
				Phones: []*Phone{
					{Name: "has_many_morph_phone1"},
					{Name: "has_many_morph_phone2"},
				},
			}
			s.Nil(query.Select(orm.Associations).Create(&user))
			s.True(user.ID > 0)
			s.True(user.Phones[0].ID > 0)
			s.True(user.Phones[1].ID > 0)

			var user1 User
			s.Nil(query.With("Phones").Where("name = ?", "has_many_morph_name").First(&user1))
			s.True(user.ID > 0)
			s.True(user.Name == "has_many_morph_name")
			s.True(len(user.Phones) == 2)
			s.True(user.Phones[0].Name == "has_many_morph_phone1")
			s.True(user.Phones[1].Name == "has_many_morph_phone2")

			var phones []Phone
			s.Nil(query.Where("name like ?", "has_many_morph_phone%").Where("phoneable_type = ?", "users").Where("phoneable_id = ?", user.ID).Find(&phones))
			s.True(len(phones) == 2)
		})
	}
}

func (s *GormQueryTestSuite) TestBelongsTo() {
	for driver, query := range s.queries {
		s.Run(driver.String(), func() {
			user := &User{
				Name: "belongs_to_name",
				Address: &Address{
					Name: "belongs_to_address",
				},
			}

			s.Nil(query.Select(orm.Associations).Create(&user))
			s.True(user.ID > 0)
			s.True(user.Address.ID > 0)

			var userAddress Address
			s.Nil(query.With("User").Where("name = ?", "belongs_to_address").First(&userAddress))
			s.True(userAddress.ID > 0)
			s.True(userAddress.User.ID > 0)
		})
	}
}

func (s *GormQueryTestSuite) TestManyToMany() {
	for driver, query := range s.queries {
		s.Run(driver.String(), func() {
			user := &User{
				Name: "many_to_many_name",
				Roles: []*Role{
					{Name: "many_to_many_role1"},
					{Name: "many_to_many_role2"},
				},
			}

			s.Nil(query.Select(orm.Associations).Create(&user))
			s.True(user.ID > 0)
			s.True(user.Roles[0].ID > 0)
			s.True(user.Roles[1].ID > 0)

			var user1 User
			s.Nil(query.With("Roles").Where("name = ?", "many_to_many_name").First(&user1))
			s.True(user.ID > 0)
			s.True(len(user.Roles) == 2)

			var role Role
			s.Nil(query.With("Users").Where("name = ?", "many_to_many_role1").First(&role))
			s.True(role.ID > 0)
			s.True(len(role.Users) == 1)
			s.Equal("many_to_many_name", role.Users[0].Name)
		})
	}
}

func (s *GormQueryTestSuite) TestLimit() {
	for driver, query := range s.queries {
		s.Run(driver.String(), func() {
			user := User{Name: "limit_user", Avatar: "limit_avatar"}
			s.Nil(query.Create(&user))
			s.True(user.ID > 0)

			user1 := User{Name: "limit_user", Avatar: "limit_avatar1"}
			s.Nil(query.Create(&user1))
			s.True(user1.ID > 0)

			var user2 []User
			s.Nil(query.Where("name = ?", "limit_user").Limit(1).Get(&user2))
			s.True(len(user2) > 0)
			s.True(user2[0].ID > 0)
		})
	}
}

func (s *GormQueryTestSuite) TestLoad() {
	for driver, query := range s.queries {
		s.Run(driver.String(), func() {
			user := User{Name: "load_user", Address: &Address{}, Books: []*Book{&Book{}, &Book{}}}
			user.Address.Name = "load_address"
			user.Books[0].Name = "load_book0"
			user.Books[1].Name = "load_book1"
			s.Nil(query.Select(orm.Associations).Create(&user))
			s.True(user.ID > 0)
			s.True(user.Address.ID > 0)
			s.True(user.Books[0].ID > 0)
			s.True(user.Books[1].ID > 0)

			tests := []struct {
				description string
				setup       func(description string)
			}{
				{
					description: "simple load relationship",
					setup: func(description string) {
						var user1 User
						s.Nil(query.Find(&user1, user.ID))
						s.True(user1.ID > 0)
						s.Nil(user1.Address)
						s.True(len(user1.Books) == 0)
						s.Nil(query.Load(&user1, "Address"))
						s.True(user1.Address.ID > 0)
						s.True(len(user1.Books) == 0)
						s.Nil(query.Load(&user1, "Books"))
						s.True(user1.Address.ID > 0)
						s.True(len(user1.Books) == 2)
					},
				},
				{
					description: "load relationship with simple condition",
					setup: func(description string) {
						var user1 User
						s.Nil(query.Find(&user1, user.ID))
						s.True(user1.ID > 0)
						s.Nil(user1.Address)
						s.Equal(0, len(user1.Books))
						s.Nil(query.Load(&user1, "Books", "name = ?", "load_book0"))
						s.True(user1.ID > 0)
						s.Nil(user1.Address)
						s.Equal(1, len(user1.Books))
						s.Equal("load_book0", user.Books[0].Name)
					},
				},
				{
					description: "load relationship with func condition",
					setup: func(description string) {
						var user1 User
						s.Nil(query.Find(&user1, user.ID))
						s.True(user1.ID > 0)
						s.Nil(user1.Address)
						s.Equal(0, len(user1.Books))
						s.Nil(query.Load(&user1, "Books", func(query contractsorm.Query) contractsorm.Query {
							return query.Where("name = ?", "load_book0")
						}))
						s.True(user1.ID > 0)
						s.Nil(user1.Address)
						s.Equal(1, len(user1.Books))
						s.Equal("load_book0", user.Books[0].Name)
					},
				},
				{
					description: "error when relation is empty",
					setup: func(description string) {
						var user1 User
						s.Nil(query.Find(&user1, user.ID))
						s.True(user1.ID > 0)
						s.Nil(user1.Address)
						s.Equal(0, len(user1.Books))
						s.EqualError(query.Load(&user1, ""), "relation cannot be empty")
					},
				},
				{
					description: "error when id is nil",
					setup: func(description string) {
						type UserNoID struct {
							Name   string
							Avatar string
						}
						var userNoID UserNoID
						s.EqualError(query.Load(&userNoID, "Book"), "id cannot be empty")
					},
				},
			}
			for _, test := range tests {
				test.setup(test.description)
			}
		})
	}
}

func (s *GormQueryTestSuite) TestLoadMissing() {
	for driver, query := range s.queries {
		s.Run(driver.String(), func() {
			user := User{Name: "load_missing_user", Address: &Address{}, Books: []*Book{&Book{}, &Book{}}}
			user.Address.Name = "load_missing_address"
			user.Books[0].Name = "load_missing_book0"
			user.Books[1].Name = "load_missing_book1"
			s.Nil(query.Select(orm.Associations).Create(&user))
			s.True(user.ID > 0)
			s.True(user.Address.ID > 0)
			s.True(user.Books[0].ID > 0)
			s.True(user.Books[1].ID > 0)

			tests := []struct {
				description string
				setup       func(description string)
			}{
				{
					description: "load when missing",
					setup: func(description string) {
						var user1 User
						s.Nil(query.Find(&user1, user.ID))
						s.True(user1.ID > 0)
						s.Nil(user1.Address)
						s.True(len(user1.Books) == 0)
						s.Nil(query.LoadMissing(&user1, "Address"))
						s.True(user1.Address.ID > 0)
						s.True(len(user1.Books) == 0)
						s.Nil(query.LoadMissing(&user1, "Books"))
						s.True(user1.Address.ID > 0)
						s.True(len(user1.Books) == 2)
					},
				},
				{
					description: "don't load when not missing",
					setup: func(description string) {
						var user1 User
						s.Nil(query.With("Books", "name = ?", "load_missing_book0").Find(&user1, user.ID))
						s.True(user1.ID > 0)
						s.Nil(user1.Address)
						s.True(len(user1.Books) == 1)
						s.Nil(query.LoadMissing(&user1, "Address"))
						s.True(user1.Address.ID > 0)
						s.Nil(query.LoadMissing(&user1, "Books"))
						s.True(len(user1.Books) == 1)
					},
				},
			}
			for _, test := range tests {
				test.setup(test.description)
			}
		})
	}
}

func (s *GormQueryTestSuite) TestRaw() {
	for driver, query := range s.queries {
		s.Run(driver.String(), func() {
			user := User{Name: "raw_user", Avatar: "raw_avatar"}
			s.Nil(query.Create(&user))
			s.True(user.ID > 0)

			var user1 User
			s.Nil(query.Raw("SELECT id, name FROM users WHERE name = ?", "raw_user").Scan(&user1))
			s.True(user1.ID > 0)
			s.Equal("raw_user", user1.Name)
			s.Equal("", user1.Avatar)
		})
	}
}

func (s *GormQueryTestSuite) TestSave() {
	for _, query := range s.queries {
		tests := []struct {
			name  string
			setup func()
		}{
			{
				name: "success when create",
				setup: func() {
					user := User{Name: "save_create_user", Avatar: "save_create_avatar"}
					s.Nil(query.Save(&user))
					s.True(user.ID > 0)

					var user1 User
					s.Nil(query.Find(&user1, user.ID))
					s.Equal("save_create_user", user1.Name)
				},
			},
			{
				name: "success when update",
				setup: func() {
					user := User{Name: "save_update_user", Avatar: "save_update_avatar"}
					s.Nil(query.Create(&user))
					s.True(user.ID > 0)

					user.Name = "save_update_user1"
					s.Nil(query.Save(&user))

					var user1 User
					s.Nil(query.Find(&user1, user.ID))
					s.Equal("save_update_user1", user1.Name)
				},
			},
			{
				name: "success with update event",
				setup: func() {
					user := User{Name: "event_update_save_name"}
					s.Nil(query.Save(&user))
					s.True(user.ID > 0)
					s.Equal("event_update_save_name", user.Name)
					s.Equal("event_updated_save_avatar", user.Avatar)

					var user1 User
					s.Nil(query.Find(&user1, user.ID))
					s.Equal("event_update_save_avatar", user1.Avatar)
				},
			},
			{
				name: "success with update and save event",
				setup: func() {
					user := User{Name: "event_save_update_save_name"}
					s.Nil(query.Save(&user))
					s.True(user.ID > 0)
					s.Equal("event_save_update_save_name", user.Name)
					s.Equal("event_saved_updated_save_avatar1", user.Avatar)

					var user1 User
					s.Nil(query.Find(&user1, user.ID))
					s.Equal("event_save_update_save_avatar1", user1.Avatar)
				},
			},
		}
		for _, test := range tests {
			s.Run(test.name, func() {
				test.setup()
			})
		}
	}
}

func (s *GormQueryTestSuite) TestSaveQuietly() {
	for _, query := range s.queries {
		tests := []struct {
			name  string
			setup func()
		}{
			{
				name: "success",
				setup: func() {
					user := User{Name: "event_save_quietly_name", Avatar: "save_quietly_avatar"}
					s.Nil(query.SaveQuietly(&user))
					s.True(user.ID > 0)
					s.Equal("event_save_quietly_name", user.Name)
					s.Equal("save_quietly_avatar", user.Avatar)

					var user1 User
					s.Nil(query.Find(&user1, user.ID))
					s.Equal("event_save_quietly_name", user1.Name)
					s.Equal("save_quietly_avatar", user1.Avatar)
				},
			},
		}
		for _, test := range tests {
			s.Run(test.name, func() {
				test.setup()
			})
		}
	}
}

func (s *GormQueryTestSuite) TestScope() {
	for driver, query := range s.queries {
		s.Run(driver.String(), func() {
			users := []User{{Name: "scope_user", Avatar: "scope_avatar"}, {Name: "scope_user1", Avatar: "scope_avatar1"}}
			s.Nil(query.Create(&users))
			s.True(users[0].ID > 0)
			s.True(users[1].ID > 0)

			var users1 []User
			s.Nil(query.Scopes(paginator("1", "1")).Find(&users1))

			s.Equal(1, len(users1))
			s.True(users1[0].ID > 0)
		})
	}
}

func (s *GormQueryTestSuite) TestSelect() {
	for driver, query := range s.queries {
		s.Run(driver.String(), func() {
			user := User{Name: "select_user", Avatar: "select_avatar"}
			s.Nil(query.Create(&user))
			s.True(user.ID > 0)

			user1 := User{Name: "select_user", Avatar: "select_avatar1"}
			s.Nil(query.Create(&user1))
			s.True(user1.ID > 0)

			user2 := User{Name: "select_user1", Avatar: "select_avatar1"}
			s.Nil(query.Create(&user2))
			s.True(user2.ID > 0)

			type Result struct {
				Name  string
				Count string
			}
			var result []Result
			s.Nil(query.Model(&User{}).Select("name, count(avatar) as count").Where("id in ?", []uint{user.ID, user1.ID, user2.ID}).Group("name").Get(&result))
			s.Equal(2, len(result))
			s.Equal("select_user", result[0].Name)
			s.Equal("2", result[0].Count)
			s.Equal("select_user1", result[1].Name)
			s.Equal("1", result[1].Count)

			var result1 []Result
			s.Nil(query.Model(&User{}).Select("name, count(avatar) as count").Group("name").Having("name = ?", "select_user").Get(&result1))

			s.Equal(1, len(result1))
			s.Equal("select_user", result1[0].Name)
			s.Equal("2", result1[0].Count)
		})
	}
}

func (s *GormQueryTestSuite) TestSoftDelete() {
	for driver, query := range s.queries {
		s.Run(driver.String(), func() {
			user := User{Name: "soft_delete_user", Avatar: "soft_delete_avatar"}
			s.Nil(query.Create(&user))
			s.True(user.ID > 0)

			res, err := query.Where("name = ?", "soft_delete_user").Delete(&User{})
			s.Equal(int64(1), res.RowsAffected)
			s.Nil(err)

			var user1 User
			s.Nil(query.Find(&user1, user.ID))
			s.Equal(uint(0), user1.ID)

			var user2 User
			s.Nil(query.WithTrashed().Find(&user2, user.ID))
			s.True(user2.ID > 0)

			res, err = query.Where("name = ?", "soft_delete_user").ForceDelete(&User{})
			s.Equal(int64(1), res.RowsAffected)
			s.Nil(err)

			var user3 User
			s.Nil(query.WithTrashed().Find(&user3, user.ID))
			s.Equal(uint(0), user3.ID)
		})
	}
}

func (s *GormQueryTestSuite) TestTransactionSuccess() {
	for driver, query := range s.queries {
		s.Run(driver.String(), func() {
			user := User{Name: "transaction_success_user", Avatar: "transaction_success_avatar"}
			user1 := User{Name: "transaction_success_user1", Avatar: "transaction_success_avatar1"}
			tx, err := query.Begin()
			s.Nil(err)
			s.Nil(tx.Create(&user))
			s.Nil(tx.Create(&user1))
			s.Nil(tx.Commit())

			var user2, user3 User
			s.Nil(query.Find(&user2, user.ID))
			s.Nil(query.Find(&user3, user1.ID))
		})
	}
}

func (s *GormQueryTestSuite) TestTransactionError() {
	for driver, query := range s.queries {
		s.Run(driver.String(), func() {
			user := User{Name: "transaction_error_user", Avatar: "transaction_error_avatar"}
			user1 := User{Name: "transaction_error_user1", Avatar: "transaction_error_avatar1"}
			tx, err := query.Begin()
			s.Nil(err)
			s.Nil(tx.Create(&user))
			s.Nil(tx.Create(&user1))
			s.Nil(tx.Rollback())

			var users []User
			s.Nil(query.Where("name = ? or name = ?", "transaction_error_user", "transaction_error_user1").Find(&users))
			s.Equal(0, len(users))
		})
	}
}

func (s *GormQueryTestSuite) TestUpdate() {
	for driver, query := range s.queries {
		s.Run(driver.String(), func() {
			user := User{Name: "update_user", Avatar: "update_avatar"}
			s.Nil(query.Create(&user))
			s.True(user.ID > 0)

			s.Nil(query.Model(&User{}).Where("id = ?", user.ID).Update("avatar", "update_avatar1"))

			var user1 User
			s.Nil(query.Find(&user1, user.ID))
			s.Equal("update_avatar1", user1.Avatar)
		})
	}
}

func (s *GormQueryTestSuite) TestUpdates() {
	for driver, query := range s.queries {
		s.Run(driver.String(), func() {
			users := []User{{Name: "updates_user", Avatar: "updates_avatar"}, {Name: "updates_user", Avatar: "updates_avatar1"}}
			s.Nil(query.Create(&users))
			s.True(users[0].ID > 0)
			s.True(users[1].ID > 0)

			res, err := query.Where("name", "updates_user").Updates(User{Avatar: "updates_avatar2"})
			s.Equal(int64(2), res.RowsAffected)
			s.Nil(err)

			var count int64
			err = query.Model(User{}).Where("avatar", "updates_avatar2").Count(&count)
			s.Equal(int64(2), count)
			s.Nil(err)
		})
	}
}

func (s *GormQueryTestSuite) TestUpdateOrCreate() {
	for driver, query := range s.queries {
		s.Run(driver.String(), func() {
			var user User
			err := query.UpdateOrCreate(&user, User{Name: "update_or_create_user"}, User{Avatar: "update_or_create_avatar"})
			s.Nil(err)
			s.True(user.ID > 0)

			var user1 User
			err = query.Where("name", "update_or_create_user").Find(&user1)
			s.Nil(err)
			s.True(user1.ID > 0)

			var user2 User
			err = query.Where("name", "update_or_create_user").UpdateOrCreate(&user2, User{Name: "update_or_create_user"}, User{Avatar: "update_or_create_avatar1"})
			s.Nil(err)
			s.True(user2.ID > 0)
			s.Equal("update_or_create_avatar1", user2.Avatar)

			var user3 User
			err = query.Where("avatar", "update_or_create_avatar1").Find(&user3)
			s.Nil(err)
			s.True(user3.ID > 0)

			var count int64
			err = query.Model(User{}).Where("name", "update_or_create_user").Count(&count)
			s.Nil(err)
			s.Equal(int64(1), count)
		})
	}
}

func (s *GormQueryTestSuite) TestWhere() {
	for driver, query := range s.queries {
		s.Run(driver.String(), func() {
			user := User{Name: "where_user", Avatar: "where_avatar"}
			s.Nil(query.Create(&user))
			s.True(user.ID > 0)

			user1 := User{Name: "where_user1", Avatar: "where_avatar1"}
			s.Nil(query.Create(&user1))
			s.True(user1.ID > 0)

			var user2 []User
			s.Nil(query.Where("name = ?", "where_user").OrWhere("avatar = ?", "where_avatar1").Find(&user2))
			s.True(len(user2) > 0)

			var user3 User
			s.Nil(query.Where("name = 'where_user'").Find(&user3))
			s.True(user3.ID > 0)

			var user4 User
			s.Nil(query.Where("name", "where_user").Find(&user4))
			s.True(user4.ID > 0)
		})
	}
}

func (s *GormQueryTestSuite) TestWithoutEvents() {
	for _, query := range s.queries {
		tests := []struct {
			name  string
			setup func()
		}{
			{
				name: "success",
				setup: func() {
					user := User{Name: "event_save_without_name", Avatar: "without_events_avatar"}
					s.Nil(query.WithoutEvents().Save(&user))
					s.True(user.ID > 0)
					s.Equal("without_events_avatar", user.Avatar)

					var user1 User
					s.Nil(query.Find(&user1, user.ID))
					s.Equal("event_save_without_name", user1.Name)
					s.Equal("without_events_avatar", user1.Avatar)
				},
			},
		}
		for _, test := range tests {
			s.Run(test.name, func() {
				test.setup()
			})
		}
	}
}

func (s *GormQueryTestSuite) TestWith() {
	for driver, query := range s.queries {
		s.Run(driver.String(), func() {
			user := User{Name: "with_user", Address: &Address{
				Name: "with_address",
			}, Books: []*Book{{
				Name: "with_book0",
			}, {
				Name: "with_book1",
			}}}
			s.Nil(query.Select(orm.Associations).Create(&user))
			s.True(user.ID > 0)
			s.True(user.Address.ID > 0)
			s.True(user.Books[0].ID > 0)
			s.True(user.Books[1].ID > 0)

			tests := []struct {
				description string
				setup       func(description string)
			}{
				{
					description: "simple",
					setup: func(description string) {
						var user1 User
						s.Nil(query.With("Address").With("Books").Find(&user1, user.ID))
						s.True(user1.ID > 0)
						s.True(user1.Address.ID > 0)
						s.True(user1.Books[0].ID > 0)
						s.True(user1.Books[1].ID > 0)
					},
				},
				{
					description: "with simple conditions",
					setup: func(description string) {
						var user1 User
						s.Nil(query.With("Books", "name = ?", "with_book0").Find(&user1, user.ID))
						s.True(user1.ID > 0)
						s.Nil(user1.Address)
						s.Equal(1, len(user1.Books))
						s.Equal("with_book0", user1.Books[0].Name)
					},
				},
				{
					description: "with func conditions",
					setup: func(description string) {
						var user1 User
						s.Nil(query.With("Books", func(query contractsorm.Query) contractsorm.Query {
							return query.Where("name = ?", "with_book0")
						}).Find(&user1, user.ID))
						s.True(user1.ID > 0)
						s.Nil(user1.Address)
						s.Equal(1, len(user1.Books))
						s.Equal("with_book0", user1.Books[0].Name)
					},
				},
			}
			for _, test := range tests {
				test.setup(test.description)
			}
		})
	}
}

func (s *GormQueryTestSuite) TestWithNesting() {
	for driver, query := range s.queries {
		s.Run(driver.String(), func() {
			user := User{Name: "with_nesting_user", Books: []*Book{{
				Name:   "with_nesting_book0",
				Author: &Author{Name: "with_nesting_author0"},
			}, {
				Name:   "with_nesting_book1",
				Author: &Author{Name: "with_nesting_author1"},
			}}}
			s.Nil(query.Select(orm.Associations).Create(&user))
			s.True(user.ID > 0)
			s.True(user.Books[0].ID > 0)
			s.True(user.Books[0].Author.ID > 0)
			s.True(user.Books[1].ID > 0)
			s.True(user.Books[1].Author.ID > 0)

			var user1 User
			s.Nil(query.With("Books.Author").Find(&user1, user.ID))
			s.True(user1.ID > 0)
			s.Equal("with_nesting_user", user1.Name)
			s.True(user1.Books[0].ID > 0)
			s.Equal("with_nesting_book0", user1.Books[0].Name)
			s.True(user1.Books[0].Author.ID > 0)
			s.Equal("with_nesting_author0", user1.Books[0].Author.Name)
			s.True(user1.Books[1].ID > 0)
			s.Equal("with_nesting_book1", user1.Books[1].Name)
			s.True(user1.Books[1].Author.ID > 0)
			s.Equal("with_nesting_author1", user1.Books[1].Author.Name)
		})
	}
}

func (s *GormQueryTestSuite) TestDBRaw() {
	userName := "db_raw"
	for driver, query := range s.queries {
		s.Run(driver.String(), func() {
			user := &User{
				Name: userName,
			}

			s.Nil(query.Create(&user))
			s.True(user.ID > 0)
			switch driver {
			case contractsorm.DriverSqlserver, contractsorm.DriverMysql:
				s.Nil(query.Model(&user).Update("Name", db.Raw("concat(name, ?)", driver.String())))
			default:
				s.Nil(query.Model(&user).Update("Name", db.Raw("name || ?", driver.String())))
			}
<<<<<<< HEAD

=======
			
>>>>>>> 178ca7ac
			var user1 User
			s.Nil(query.Find(&user1, user.ID))
			s.True(user1.ID > 0)
			s.True(user1.Name == userName+driver.String())
		})
	}
}

func TestReadWriteSeparate(t *testing.T) {
	readMysqlPool, readMysqlResource, readMysqlDB, err := MysqlDocker()
	if err != nil {
		log.Fatalf("Get read mysql error: %s", err)
	}
	writeMysqlPool, writeMysqlResource, writeMysqlDB, err := MysqlDocker()
	if err != nil {
		log.Fatalf("Get write mysql error: %s", err)
	}
	mockReadWriteMysql(cast.ToInt(readMysqlResource.GetPort("3306/tcp")), cast.ToInt(writeMysqlResource.GetPort("3306/tcp")))
	mysqlDB, err := mysqlDockerDB(writeMysqlPool, false)
	if err != nil {
		log.Fatalf("Get mysql gorm error: %s", err)
	}

	readPostgresqlPool, readPostgresqlResource, readPostgresqlDB, err := PostgresqlDocker()
	if err != nil {
		log.Fatalf("Get read postgresql error: %s", err)
	}
	writePostgresqlPool, writePostgresqlResource, writePostgresqlDB, err := PostgresqlDocker()
	if err != nil {
		log.Fatalf("Get write postgresql error: %s", err)
	}
	mockReadWritePostgresql(cast.ToInt(readPostgresqlResource.GetPort("5432/tcp")), cast.ToInt(writePostgresqlResource.GetPort("5432/tcp")))
	postgresqlDB, err := postgresqlDockerDB(writePostgresqlPool, false)
	if err != nil {
		log.Fatalf("Get postgresql gorm error: %s", err)
	}

	_, _, readSqliteDB, err := SqliteDocker(dbDatabase)
	if err != nil {
		log.Fatalf("Get read sqlite error: %s", err)
	}
	writeSqlitePool, _, writeSqliteDB, err := SqliteDocker(dbDatabase1)
	if err != nil {
		log.Fatalf("Get write sqlite error: %s", err)
	}
	mockReadWriteSqlite()
	sqliteDB, err := sqliteDockerDB(writeSqlitePool, false)
	if err != nil {
		log.Fatalf("Get sqlite gorm error: %s", err)
	}

	readSqlserverPool, readSqlserverResource, readSqlserverDB, err := SqlserverDocker()
	if err != nil {
		log.Fatalf("Get read sqlserver error: %s", err)
	}
	writeSqlserverPool, writeSqlserverResource, writeSqlserverDB, err := SqlserverDocker()
	if err != nil {
		log.Fatalf("Get write sqlserver error: %s", err)
	}
	mockReadWriteSqlserver(cast.ToInt(readSqlserverResource.GetPort("1433/tcp")), cast.ToInt(writeSqlserverResource.GetPort("1433/tcp")))
	sqlserverDB, err := sqlserverDockerDB(writeSqlserverPool, false)
	if err != nil {
		log.Fatalf("Get sqlserver gorm error: %s", err)
	}

	dbs := map[contractsorm.Driver]map[string]contractsorm.Query{
		contractsorm.DriverMysql: {
			"mix":   mysqlDB,
			"read":  readMysqlDB,
			"write": writeMysqlDB,
		},
		contractsorm.DriverPostgresql: {
			"mix":   postgresqlDB,
			"read":  readPostgresqlDB,
			"write": writePostgresqlDB,
		},
		contractsorm.DriverSqlite: {
			"mix":   sqliteDB,
			"read":  readSqliteDB,
			"write": writeSqliteDB,
		},
		contractsorm.DriverSqlserver: {
			"mix":   sqlserverDB,
			"read":  readSqlserverDB,
			"write": writeSqlserverDB,
		},
	}

	for drive, db := range dbs {
		t.Run(drive.String(), func(t *testing.T) {
			user := User{Name: "user"}
			assert.Nil(t, db["mix"].Create(&user))
			assert.True(t, user.ID > 0)

			var user2 User
			assert.Nil(t, db["mix"].Find(&user2, user.ID))
			assert.True(t, user2.ID == 0)

			var user3 User
			assert.Nil(t, db["read"].Find(&user3, user.ID))
			assert.True(t, user3.ID == 0)

			var user4 User
			assert.Nil(t, db["write"].Find(&user4, user.ID))
			assert.True(t, user4.ID > 0)
		})
	}

	file.Remove(dbDatabase)
	file.Remove(dbDatabase1)

	if err := readMysqlPool.Purge(readMysqlResource); err != nil {
		log.Fatalf("Could not purge resource: %s", err)
	}
	if err := writeMysqlPool.Purge(writeMysqlResource); err != nil {
		log.Fatalf("Could not purge resource: %s", err)
	}
	if err := readPostgresqlPool.Purge(readPostgresqlResource); err != nil {
		log.Fatalf("Could not purge resource: %s", err)
	}
	if err := writePostgresqlPool.Purge(writePostgresqlResource); err != nil {
		log.Fatalf("Could not purge resource: %s", err)
	}
	if err := readSqlserverPool.Purge(readSqlserverResource); err != nil {
		log.Fatalf("Could not purge resource: %s", err)
	}
	if err := writeSqlserverPool.Purge(writeSqlserverResource); err != nil {
		log.Fatalf("Could not purge resource: %s", err)
	}
}

func TestTablePrefixAndSingular(t *testing.T) {
	mysqlPool, mysqlResource, err := initMysqlDocker()
	if err != nil {
		log.Fatalf("Init mysql docker error: %s", err)
	}
	mockMysqlWithPrefixAndSingular(cast.ToInt(mysqlResource.GetPort("3306/tcp")))
	mysqlDB, err := mysqlDockerDBWithPrefixAndSingular(mysqlPool)
	if err != nil {
		log.Fatalf("Init mysql error: %s", err)
	}

	postgresqlPool, postgresqlResource, err := initPostgresqlDocker()
	if err != nil {
		log.Fatalf("Init postgresql docker error: %s", err)
	}
	mockPostgresqlWithPrefixAndSingular(cast.ToInt(postgresqlResource.GetPort("5432/tcp")))
	postgresqlDB, err := postgresqlDockerDBWithPrefixAndSingular(postgresqlPool)
	if err != nil {
		log.Fatalf("Init postgresql error: %s", err)
	}

	sqlitePool, _, err := initSqliteDocker()
	if err != nil {
		log.Fatalf("Init sqlite docker error: %s", err)
	}
	mockSqliteWithPrefixAndSingular(dbDatabase)
	sqliteDB, err := sqliteDockerDBWithPrefixAndSingular(sqlitePool)
	if err != nil {
		log.Fatalf("Init sqlite error: %s", err)
	}

	sqlserverPool, sqlserverResource, err := initSqlserverDocker()
	if err != nil {
		log.Fatalf("Init sqlserver docker error: %s", err)
	}
	mockSqlserverWithPrefixAndSingular(cast.ToInt(sqlserverResource.GetPort("1433/tcp")))
	sqlserverDB, err := sqlserverDockerDBWithPrefixAndSingular(sqlserverPool)
	if err != nil {
		log.Fatalf("Init sqlserver error: %s", err)
	}

	dbs := map[contractsorm.Driver]contractsorm.Query{
		contractsorm.DriverMysql:      mysqlDB,
		contractsorm.DriverPostgresql: postgresqlDB,
		contractsorm.DriverSqlite:     sqliteDB,
		contractsorm.DriverSqlserver:  sqlserverDB,
	}

	for drive, db := range dbs {
		t.Run(drive.String(), func(t *testing.T) {
			user := User{Name: "user"}
			assert.Nil(t, db.Create(&user))
			assert.True(t, user.ID > 0)

			var user1 User
			assert.Nil(t, db.Find(&user1, user.ID))
			assert.True(t, user1.ID > 0)
		})
	}

	file.Remove(dbDatabase)

	if err := mysqlPool.Purge(mysqlResource); err != nil {
		log.Fatalf("Could not purge resource: %s", err)
	}
	if err := postgresqlPool.Purge(postgresqlResource); err != nil {
		log.Fatalf("Could not purge resource: %s", err)
	}
	if err := sqlserverPool.Purge(sqlserverResource); err != nil {
		log.Fatalf("Could not purge resource: %s", err)
	}
}

func paginator(page string, limit string) func(methods contractsorm.Query) contractsorm.Query {
	return func(query contractsorm.Query) contractsorm.Query {
		page, _ := strconv.Atoi(page)
		limit, _ := strconv.Atoi(limit)
		offset := (page - 1) * limit

		return query.Offset(offset).Limit(limit)
	}
}<|MERGE_RESOLUTION|>--- conflicted
+++ resolved
@@ -2154,11 +2154,7 @@
 			default:
 				s.Nil(query.Model(&user).Update("Name", db.Raw("name || ?", driver.String())))
 			}
-<<<<<<< HEAD
-
-=======
 			
->>>>>>> 178ca7ac
 			var user1 User
 			s.Nil(query.Find(&user1, user.ID))
 			s.True(user1.ID > 0)
