--- conflicted
+++ resolved
@@ -12,16 +12,8 @@
 	instance *gorm.DB
 }
 
-<<<<<<< HEAD
-func NewTransaction(tx *gorm.DB, config config.Config) *Transaction {
-	return &Transaction{Query: NewQueryImplByInstance(tx, &QueryImpl{
-		config:        config,
-		withoutEvents: false,
-	}), instance: tx}
-=======
 func NewTransaction(tx *gorm.DB, config config.Config, connection string) *Transaction {
 	return &Transaction{Query: NewQueryImpl(tx.Statement.Context, config, connection, tx, nil), instance: tx}
->>>>>>> f4385e53
 }
 
 func (r *Transaction) Commit() error {
