package gorm

import (
	"context"
	"errors"
	"fmt"
	"log"
	"strconv"
	"testing"
	"time"

	"github.com/stretchr/testify/assert"
	"github.com/stretchr/testify/suite"
	_ "gorm.io/driver/postgres"

	ormcontract "github.com/goravel/framework/contracts/database/orm"
	databasedb "github.com/goravel/framework/database/db"
	"github.com/goravel/framework/database/orm"
	supportdocker "github.com/goravel/framework/support/docker"
	"github.com/goravel/framework/support/env"
	"github.com/goravel/framework/support/file"
)

type contextKey int

const testContextKey contextKey = 0

type User struct {
	orm.Model
	orm.SoftDeletes
	Name    string
	Avatar  string
	Address *Address
	Books   []*Book
	House   *House   `gorm:"polymorphic:Houseable"`
	Phones  []*Phone `gorm:"polymorphic:Phoneable"`
	Roles   []*Role  `gorm:"many2many:role_user"`
	age     int
}

func (u *User) DispatchesEvents() map[ormcontract.EventType]func(ormcontract.Event) error {
	return map[ormcontract.EventType]func(ormcontract.Event) error{
		ormcontract.EventCreating: func(event ormcontract.Event) error {
			name := event.GetAttribute("name")
			if name != nil {
				if name.(string) == "event_creating_name" {
					event.SetAttribute("avatar", "event_creating_avatar")
				}
				if name.(string) == "event_creating_FirstOrCreate_name" {
					event.SetAttribute("avatar", "event_creating_FirstOrCreate_avatar")
				}
				if name.(string) == "event_creating_IsDirty_name" {
					if event.IsDirty("name") {
						event.SetAttribute("avatar", "event_creating_IsDirty_avatar")
					}
				}
				if name.(string) == "event_context" {
					val := event.Context().Value(testContextKey)
					event.SetAttribute("avatar", val.(string))
				}
				if name.(string) == "event_query" {
					_ = event.Query().Create(&User{Name: "event_query1"})
				}
			}

			return nil
		},
		ormcontract.EventCreated: func(event ormcontract.Event) error {
			name := event.GetAttribute("name")
			if name != nil {
				if name.(string) == "event_created_name" {
					event.SetAttribute("avatar", "event_created_avatar")
				}
				if name.(string) == "event_created_FirstOrCreate_name" {
					event.SetAttribute("avatar", "event_created_FirstOrCreate_avatar")
				}
			}

			return nil
		},
		ormcontract.EventSaving: func(event ormcontract.Event) error {
			name := event.GetAttribute("name")
			if name != nil {
				if name.(string) == "event_saving_create_name" {
					event.SetAttribute("avatar", "event_saving_create_avatar")
				}
				if name.(string) == "event_saving_save_name" {
					event.SetAttribute("avatar", "event_saving_save_avatar")
				}
				if name.(string) == "event_saving_FirstOrCreate_name" {
					event.SetAttribute("avatar", "event_saving_FirstOrCreate_avatar")
				}
				if name.(string) == "event_save_without_name" {
					event.SetAttribute("avatar", "event_save_without_avatar")
				}
				if name.(string) == "event_save_quietly_name" {
					event.SetAttribute("avatar", "event_save_quietly_avatar")
				}
				if name.(string) == "event_saving_IsDirty_name" {
					if event.IsDirty("name") {
						event.SetAttribute("avatar", "event_saving_IsDirty_avatar")
					}
				}
			}

			avatar := event.GetAttribute("avatar")
			if avatar != nil && avatar.(string) == "event_saving_single_update_avatar" {
				event.SetAttribute("avatar", "event_saving_single_update_avatar1")
			}

			return nil
		},
		ormcontract.EventSaved: func(event ormcontract.Event) error {
			name := event.GetAttribute("name")
			if name != nil {
				if name.(string) == "event_saved_create_name" {
					event.SetAttribute("avatar", "event_saved_create_avatar")
				}
				if name.(string) == "event_saved_save_name" {
					event.SetAttribute("avatar", "event_saved_save_avatar")
				}
				if name.(string) == "event_saved_FirstOrCreate_name" {
					event.SetAttribute("avatar", "event_saved_FirstOrCreate_avatar")
				}
				if name.(string) == "event_save_without_name" {
					event.SetAttribute("avatar", "event_saved_without_avatar")
				}
				if name.(string) == "event_save_quietly_name" {
					event.SetAttribute("avatar", "event_saved_quietly_avatar")
				}
			}

			avatar := event.GetAttribute("avatar")
			if avatar != nil && avatar.(string) == "event_saved_map_update_avatar" {
				event.SetAttribute("avatar", "event_saved_map_update_avatar1")
			}

			return nil
		},
		ormcontract.EventUpdating: func(event ormcontract.Event) error {
			name := event.GetAttribute("name")
			if name != nil {
				if name.(string) == "event_updating_create_name" {
					event.SetAttribute("avatar", "event_updating_create_avatar")
				}
				if name.(string) == "event_updating_save_name" {
					event.SetAttribute("avatar", "event_updating_save_avatar")
				}
				if name.(string) == "event_updating_single_update_IsDirty_name1" {
					if event.IsDirty("name") {
						name := event.GetAttribute("name")
						if name != "event_updating_single_update_IsDirty_name1" {
							return errors.New("error")
						}

						event.SetAttribute("avatar", "event_updating_single_update_IsDirty_avatar")
					}
				}
				if name.(string) == "event_updating_map_update_IsDirty_name1" {
					if event.IsDirty("name") {
						name := event.GetAttribute("name")
						if name != "event_updating_map_update_IsDirty_name1" {
							return errors.New("error")
						}

						event.SetAttribute("avatar", "event_updating_map_update_IsDirty_avatar")
					}
				}
				if name.(string) == "event_updating_model_update_IsDirty_name1" {
					if event.IsDirty("name") {
						name := event.GetAttribute("name")
						if name != "event_updating_model_update_IsDirty_name1" {
							return errors.New("error")
						}
						event.SetAttribute("avatar", "event_updating_model_update_IsDirty_avatar")
					}
				}
			}

			avatar := event.GetAttribute("avatar")
			if avatar != nil {
				if avatar.(string) == "event_updating_save_avatar" {
					event.SetAttribute("avatar", "event_updating_save_avatar1")
				}
				if avatar.(string) == "event_updating_model_update_avatar" {
					event.SetAttribute("avatar", "event_updating_model_update_avatar1")
				}
			}

			return nil
		},
		ormcontract.EventUpdated: func(event ormcontract.Event) error {
			name := event.GetAttribute("name")
			if name != nil {
				if name.(string) == "event_updated_create_name" {
					event.SetAttribute("avatar", "event_updated_create_avatar")
				}
				if name.(string) == "event_updated_save_name" {
					event.SetAttribute("avatar", "event_updated_save_avatar")
				}
			}

			avatar := event.GetAttribute("avatar")
			if avatar != nil {
				if avatar.(string) == "event_updated_save_avatar" {
					event.SetAttribute("avatar", "event_updated_save_avatar1")
				}
				if avatar.(string) == "event_updated_model_update_avatar" {
					event.SetAttribute("avatar", "event_updated_model_update_avatar1")
				}
			}

			return nil
		},
		ormcontract.EventDeleting: func(event ormcontract.Event) error {
			name := event.GetAttribute("name")
			if name != nil && name.(string) == "event_deleting_name" {
				return errors.New("deleting error")
			}

			return nil
		},
		ormcontract.EventDeleted: func(event ormcontract.Event) error {
			name := event.GetAttribute("name")
			if name != nil && name.(string) == "event_deleted_name" {
				return errors.New("deleted error")
			}

			return nil
		},
		ormcontract.EventForceDeleting: func(event ormcontract.Event) error {
			name := event.GetAttribute("name")
			if name != nil && name.(string) == "event_force_deleting_name" {
				return errors.New("force deleting error")
			}

			return nil
		},
		ormcontract.EventForceDeleted: func(event ormcontract.Event) error {
			name := event.GetAttribute("name")
			if name != nil && name.(string) == "event_force_deleted_name" {
				return errors.New("force deleted error")
			}

			return nil
		},
		ormcontract.EventRetrieved: func(event ormcontract.Event) error {
			name := event.GetAttribute("name")
			if name != nil && name.(string) == "event_retrieved_name" {
				event.SetAttribute("name", "event_retrieved_name1")
			}

			return nil
		},
	}
}

type Role struct {
	orm.Model
	Name  string
	Users []*User `gorm:"many2many:role_user"`
}

type Address struct {
	orm.Model
	UserID   uint
	Name     string
	Province string
	User     *User
}

type Book struct {
	orm.Model
	UserID uint
	Name   string
	User   *User
	Author *Author
}

type Author struct {
	orm.Model
	BookID uint
	Name   string
}

type House struct {
	orm.Model
	Name          string
	HouseableID   uint
	HouseableType string
}

func (h *House) Factory() string {
	return "house"
}

type Phone struct {
	orm.Model
	Name          string
	PhoneableID   uint
	PhoneableType string
}

type Product struct {
	orm.Model
	orm.SoftDeletes
	Name string
}

func (p *Product) Connection() string {
	return "postgresql"
}

type Review struct {
	orm.Model
	orm.SoftDeletes
	Body string
}

func (r *Review) Connection() string {
	return ""
}

type Person struct {
	orm.Model
	orm.SoftDeletes
	Name string
}

func (p *Person) Connection() string {
	return "dummy"
}

type QueryTestSuite struct {
	suite.Suite
	queries map[ormcontract.Driver]ormcontract.Query
}

func TestQueryTestSuite(t *testing.T) {
	if env.IsWindows() {
		t.Skip("Skipping tests of using docker")
	}

	if err := testDatabaseDocker.Fresh(); err != nil {
		t.Fatal(err)
	}

	testContext = context.Background()
	testContext = context.WithValue(testContext, testContextKey, "goravel")

	mysqlDocker := NewMysqlDocker(testDatabaseDocker)
	mysqlQuery, err := mysqlDocker.New()
	if err != nil {
		log.Fatalf("Init mysql error: %s", err)
	}

	postgresqlDocker := NewPostgresqlDocker(testDatabaseDocker)
	postgresqlQuery, err := postgresqlDocker.New()
	if err != nil {
		log.Fatalf("Init postgresql error: %s", err)
	}

	sqliteDocker := NewSqliteDocker(dbDatabase)
	sqliteQuery, err := sqliteDocker.New()
	if err != nil {
		log.Fatalf("Init sqlite error: %s", err)
	}

	sqlserverDocker := NewSqlserverDocker(testDatabaseDocker)
	sqlserverQuery, err := sqlserverDocker.New()
	if err != nil {
		log.Fatalf("Init sqlserver error: %s", err)
	}

	suite.Run(t, &QueryTestSuite{
		queries: map[ormcontract.Driver]ormcontract.Query{
			ormcontract.DriverMysql:      mysqlQuery,
			ormcontract.DriverPostgresql: postgresqlQuery,
			ormcontract.DriverSqlite:     sqliteQuery,
			ormcontract.DriverSqlserver:  sqlserverQuery,
		},
	})
}

func (s *QueryTestSuite) SetupTest() {}

func (s *QueryTestSuite) TestAssociation() {
	for driver, query := range s.queries {
		tests := []struct {
			name  string
			setup func()
		}{
			{
				name: "Find",
				setup: func() {
					user := &User{
						Name: "association_find_name",
						Address: &Address{
							Name: "association_find_address",
						},
						age: 1,
					}

					s.Nil(query.Select(orm.Associations).Create(&user))
					s.True(user.ID > 0)
					s.True(user.Address.ID > 0)

					var user1 User
					s.Nil(query.Find(&user1, user.ID))
					s.True(user1.ID > 0)

					var userAddress Address
					s.Nil(query.Model(&user1).Association("Address").Find(&userAddress))
					s.True(userAddress.ID > 0)
					s.Equal("association_find_address", userAddress.Name)
				},
			},
			{
				name: "hasOne Append",
				setup: func() {
					user := &User{
						Name: "association_has_one_append_name",
						Address: &Address{
							Name: "association_has_one_append_address",
						},
					}

					s.Nil(query.Select(orm.Associations).Create(&user))
					s.True(user.ID > 0)
					s.True(user.Address.ID > 0)

					var user1 User
					s.Nil(query.Find(&user1, user.ID), driver)
					s.True(user1.ID > 0, driver)
					s.Nil(query.Model(&user1).Association("Address").Append(&Address{Name: "association_has_one_append_address1"}), driver)

					s.Nil(query.Load(&user1, "Address"), driver)
					s.True(user1.Address.ID > 0, driver)
					s.Equal("association_has_one_append_address1", user1.Address.Name, driver)
				},
			},
			{
				name: "hasMany Append",
				setup: func() {
					user := &User{
						Name: "association_has_many_append_name",
						Books: []*Book{
							{Name: "association_has_many_append_address1"},
							{Name: "association_has_many_append_address2"},
						},
					}

					s.Nil(query.Select(orm.Associations).Create(&user))
					s.True(user.ID > 0)
					s.True(user.Books[0].ID > 0)
					s.True(user.Books[1].ID > 0)

					var user1 User
					s.Nil(query.Find(&user1, user.ID))
					s.True(user1.ID > 0)
					s.Nil(query.Model(&user1).Association("Books").Append(&Book{Name: "association_has_many_append_address3"}))

					s.Nil(query.Load(&user1, "Books"))
					s.Equal(3, len(user1.Books))
					s.Equal("association_has_many_append_address3", user1.Books[2].Name)
				},
			},
			{
				name: "hasOne Replace",
				setup: func() {
					user := &User{
						Name: "association_has_one_append_name",
						Address: &Address{
							Name: "association_has_one_append_address",
						},
					}

					s.Nil(query.Select(orm.Associations).Create(&user))
					s.True(user.ID > 0)
					s.True(user.Address.ID > 0)

					var user1 User
					s.Nil(query.Find(&user1, user.ID))
					s.True(user1.ID > 0)
					s.Nil(query.Model(&user1).Association("Address").Replace(&Address{Name: "association_has_one_append_address1"}))

					s.Nil(query.Load(&user1, "Address"))
					s.True(user1.Address.ID > 0)
					s.Equal("association_has_one_append_address1", user1.Address.Name)
				},
			},
			{
				name: "hasMany Replace",
				setup: func() {
					user := &User{
						Name: "association_has_many_replace_name",
						Books: []*Book{
							{Name: "association_has_many_replace_address1"},
							{Name: "association_has_many_replace_address2"},
						},
					}

					s.Nil(query.Select(orm.Associations).Create(&user))
					s.True(user.ID > 0)
					s.True(user.Books[0].ID > 0)
					s.True(user.Books[1].ID > 0)

					var user1 User
					s.Nil(query.Find(&user1, user.ID))
					s.True(user1.ID > 0)
					s.Nil(query.Model(&user1).Association("Books").Replace(&Book{Name: "association_has_many_replace_address3"}))

					s.Nil(query.Load(&user1, "Books"))
					s.Equal(1, len(user1.Books))
					s.Equal("association_has_many_replace_address3", user1.Books[0].Name)
				},
			},
			{
				name: "Delete",
				setup: func() {
					user := &User{
						Name: "association_delete_name",
						Address: &Address{
							Name: "association_delete_address",
						},
					}

					s.Nil(query.Select(orm.Associations).Create(&user))
					s.True(user.ID > 0)
					s.True(user.Address.ID > 0)

					// No ID when Delete
					var user1 User
					s.Nil(query.Find(&user1, user.ID))
					s.True(user1.ID > 0)
					s.Nil(query.Model(&user1).Association("Address").Delete(&Address{Name: "association_delete_address"}))

					s.Nil(query.Load(&user1, "Address"))
					s.True(user1.Address.ID > 0)
					s.Equal("association_delete_address", user1.Address.Name)

					// Has ID when Delete
					var user2 User
					s.Nil(query.Find(&user2, user.ID))
					s.True(user2.ID > 0)
					var userAddress Address
					userAddress.ID = user1.Address.ID
					s.Nil(query.Model(&user2).Association("Address").Delete(&userAddress))

					s.Nil(query.Load(&user2, "Address"))
					s.Nil(user2.Address)
				},
			},
			{
				name: "Clear",
				setup: func() {
					user := &User{
						Name: "association_clear_name",
						Address: &Address{
							Name: "association_clear_address",
						},
					}

					s.Nil(query.Select(orm.Associations).Create(&user))
					s.True(user.ID > 0)
					s.True(user.Address.ID > 0)

					// No ID when Delete
					var user1 User
					s.Nil(query.Find(&user1, user.ID))
					s.True(user1.ID > 0)
					s.Nil(query.Model(&user1).Association("Address").Clear())

					s.Nil(query.Load(&user1, "Address"))
					s.Nil(user1.Address)
				},
			},
			{
				name: "Count",
				setup: func() {
					user := &User{
						Name: "association_count_name",
						Books: []*Book{
							{Name: "association_count_address1"},
							{Name: "association_count_address2"},
						},
					}

					s.Nil(query.Select(orm.Associations).Create(&user))
					s.True(user.ID > 0)
					s.True(user.Books[0].ID > 0)
					s.True(user.Books[1].ID > 0)

					var user1 User
					s.Nil(query.Find(&user1, user.ID))
					s.True(user1.ID > 0)
					s.Equal(int64(2), query.Model(&user1).Association("Books").Count())
				},
			},
		}

		for _, test := range tests {
			s.Run(test.name, func() {
				test.setup()
			})
		}
	}
}

func (s *QueryTestSuite) TestBelongsTo() {
	for driver, query := range s.queries {
		s.Run(driver.String(), func() {
			user := &User{
				Name: "belongs_to_name",
				Address: &Address{
					Name: "belongs_to_address",
				},
			}

			s.Nil(query.Select(orm.Associations).Create(&user))
			s.True(user.ID > 0)
			s.True(user.Address.ID > 0)

			var userAddress Address
			s.Nil(query.With("User").Where("name = ?", "belongs_to_address").First(&userAddress))
			s.True(userAddress.ID > 0)
			s.True(userAddress.User.ID > 0)
		})
	}
}

func (s *QueryTestSuite) TestCount() {
	for driver, query := range s.queries {
		s.Run(driver.String(), func() {
			user := User{Name: "count_user", Avatar: "count_avatar"}
			s.Nil(query.Create(&user))
			s.True(user.ID > 0)

			user1 := User{Name: "count_user", Avatar: "count_avatar1"}
			s.Nil(query.Create(&user1))
			s.True(user1.ID > 0)

			var count int64
			s.Nil(query.Model(&User{}).Where("name = ?", "count_user").Count(&count))
			s.True(count > 0)

			var count1 int64
			s.Nil(query.Table("users").Where("name = ?", "count_user").Count(&count1))
			s.True(count1 > 0)
		})
	}
}

func (s *QueryTestSuite) TestCreate() {
	for _, query := range s.queries {
		tests := []struct {
			name  string
			setup func()
		}{
			{
				name: "success when create with no relationships",
				setup: func() {
					user := User{Name: "create_user", Address: &Address{}, Books: []*Book{&Book{}, &Book{}}}
					user.Address.Name = "create_address"
					user.Books[0].Name = "create_book0"
					user.Books[1].Name = "create_book1"
					s.Nil(query.Create(&user))
					s.True(user.ID > 0)
					s.True(user.Address.ID == 0)
					s.True(user.Books[0].ID == 0)
					s.True(user.Books[1].ID == 0)
				},
			},
			{
				name: "success when create with select orm.Associations",
				setup: func() {
					user := User{Name: "create_user", Address: &Address{}, Books: []*Book{&Book{}, &Book{}}}
					user.Address.Name = "create_address"
					user.Books[0].Name = "create_book0"
					user.Books[1].Name = "create_book1"
					s.Nil(query.Select(orm.Associations).Create(&user))
					s.True(user.ID > 0)
					s.True(user.Address.ID > 0)
					s.True(user.Books[0].ID > 0)
					s.True(user.Books[1].ID > 0)
				},
			},
			{
				name: "success when create with select fields",
				setup: func() {
					user := User{Name: "create_user", Avatar: "create_avatar", Address: &Address{}, Books: []*Book{&Book{}, &Book{}}}
					user.Address.Name = "create_address"
					user.Books[0].Name = "create_book0"
					user.Books[1].Name = "create_book1"
					s.Nil(query.Select("Name", "Avatar", "Address").Create(&user))
					s.True(user.ID > 0)
					s.True(user.Address.ID > 0)
					s.True(user.Books[0].ID == 0)
					s.True(user.Books[1].ID == 0)
				},
			},
			{
				name: "success when create with omit fields",
				setup: func() {
					user := User{Name: "create_user", Avatar: "create_avatar", Address: &Address{}, Books: []*Book{&Book{}, &Book{}}}
					user.Address.Name = "create_address"
					user.Books[0].Name = "create_book0"
					user.Books[1].Name = "create_book1"
					s.Nil(query.Omit("Address").Create(&user))
					s.True(user.ID > 0)
					s.True(user.Address.ID == 0)
					s.True(user.Books[0].ID > 0)
					s.True(user.Books[1].ID > 0)
				},
			},
			{
				name: "success create with omit orm.Associations",
				setup: func() {
					user := User{Name: "create_user", Avatar: "create_avatar", Address: &Address{}, Books: []*Book{&Book{}, &Book{}}}
					user.Address.Name = "create_address"
					user.Books[0].Name = "create_book0"
					user.Books[1].Name = "create_book1"
					s.Nil(query.Omit(orm.Associations).Create(&user))
					s.True(user.ID > 0)
					s.True(user.Address.ID == 0)
					s.True(user.Books[0].ID == 0)
					s.True(user.Books[1].ID == 0)
				},
			},
			{
				name: "error when set select and omit at the same time",
				setup: func() {
					user := User{Name: "create_user", Avatar: "create_avatar", Address: &Address{}, Books: []*Book{&Book{}, &Book{}}}
					user.Address.Name = "create_address"
					user.Books[0].Name = "create_book0"
					user.Books[1].Name = "create_book1"
					s.EqualError(query.Omit(orm.Associations).Select("Name").Create(&user), "cannot set Select and Omits at the same time")
				},
			},
			{
				name: "error when select that set fields and orm.Associations at the same time",
				setup: func() {
					user := User{Name: "create_user", Avatar: "create_avatar", Address: &Address{}, Books: []*Book{&Book{}, &Book{}}}
					user.Address.Name = "create_address"
					user.Books[0].Name = "create_book0"
					user.Books[1].Name = "create_book1"
					s.EqualError(query.Select("Name", orm.Associations).Create(&user), "cannot set orm.Associations and other fields at the same time")
				},
			},
			{
				name: "error when omit that set fields and orm.Associations at the same time",
				setup: func() {
					user := User{Name: "create_user", Avatar: "create_avatar", Address: &Address{}, Books: []*Book{&Book{}, &Book{}}}
					user.Address.Name = "create_address"
					user.Books[0].Name = "create_book0"
					user.Books[1].Name = "create_book1"
					s.EqualError(query.Omit("Name", orm.Associations).Create(&user), "cannot set orm.Associations and other fields at the same time")
				},
			},
		}
		for _, test := range tests {
			s.Run(test.name, func() {
				test.setup()
			})
		}
	}
}

func (s *QueryTestSuite) TestCursor() {
	for driver, query := range s.queries {
		s.Run(driver.String(), func() {
			user := User{Name: "cursor_user", Avatar: "cursor_avatar", Address: &Address{Name: "cursor_address"}, Books: []*Book{
				{Name: "cursor_book"},
			}}
			s.Nil(query.Select(orm.Associations).Create(&user))
			s.True(user.ID > 0)

			user1 := User{Name: "cursor_user", Avatar: "cursor_avatar1"}
			s.Nil(query.Create(&user1))
			s.True(user1.ID > 0)

			user2 := User{Name: "cursor_user", Avatar: "cursor_avatar2"}
			s.Nil(query.Create(&user2))
			s.True(user2.ID > 0)
			res, err := query.Delete(&user2)
			s.Nil(err)
			s.Equal(int64(1), res.RowsAffected)

			users, err := query.Model(&User{}).Where("name = ?", "cursor_user").WithTrashed().With("Address").With("Books").Cursor()
			s.Nil(err)
			var size int
			var addressNum int
			var bookNum int
			for row := range users {
				var tempUser User
				s.Nil(row.Scan(&tempUser))
				s.True(tempUser.ID > 0)
				s.True(len(tempUser.Name) > 0)
				s.NotEmpty(tempUser.CreatedAt.String())
				s.NotEmpty(tempUser.UpdatedAt.String())
				s.Equal(tempUser.DeletedAt.Valid, tempUser.ID == user2.ID)
				size++

				if tempUser.Address != nil {
					addressNum++
				}
				bookNum += len(tempUser.Books)
			}
			s.Equal(3, size)
			s.Equal(1, addressNum)
			s.Equal(1, bookNum)
		})
	}
}

func (s *QueryTestSuite) TestDelete() {
	for _, query := range s.queries {
		tests := []struct {
			name  string
			setup func()
		}{
			{
				name: "success",
				setup: func() {
					user := User{Name: "delete_user", Avatar: "delete_avatar"}
					s.Nil(query.Create(&user))
					s.True(user.ID > 0)

					res, err := query.Delete(&user)
					s.Equal(int64(1), res.RowsAffected)
					s.Nil(err)

					var user1 User
					s.Nil(query.Find(&user1, user.ID))
					s.Equal(uint(0), user1.ID)
				},
			},
			{
				name: "success by id",
				setup: func() {
					user := User{Name: "delete_user", Avatar: "delete_avatar"}
					s.Nil(query.Create(&user))
					s.True(user.ID > 0)

					res, err := query.Delete(&User{}, user.ID)
					s.Equal(int64(1), res.RowsAffected)
					s.Nil(err)

					var user1 User
					s.Nil(query.Find(&user1, user.ID))
					s.Equal(uint(0), user1.ID)
				},
			},
			{
				name: "success by multiple",
				setup: func() {
					users := []User{{Name: "delete_user", Avatar: "delete_avatar"}, {Name: "delete_user1", Avatar: "delete_avatar1"}}
					s.Nil(query.Create(&users))
					s.True(users[0].ID > 0)
					s.True(users[1].ID > 0)

					res, err := query.Delete(&User{}, []uint{users[0].ID, users[1].ID})
					s.Equal(int64(2), res.RowsAffected)
					s.Nil(err)

					var count int64
					s.Nil(query.Model(&User{}).Where("name", "delete_user").OrWhere("name", "delete_user1").Count(&count))
					s.True(count == 0)
				},
			},
		}
		for _, test := range tests {
			s.Run(test.name, func() {
				test.setup()
			})
		}
	}
}

func (s *QueryTestSuite) TestDistinct() {
	for driver, query := range s.queries {
		s.Run(driver.String(), func() {
			user := User{Name: "distinct_user", Avatar: "distinct_avatar"}
			s.Nil(query.Create(&user))
			s.True(user.ID > 0)

			user1 := User{Name: "distinct_user", Avatar: "distinct_avatar1"}
			s.Nil(query.Create(&user1))
			s.True(user1.ID > 0)

			var users []User
			s.Nil(query.Distinct("name").Find(&users, []uint{user.ID, user1.ID}))
			s.Equal(1, len(users))
		})
	}
}

func (s *QueryTestSuite) TestEvent_Creating() {
	for _, query := range s.queries {
		tests := []struct {
			name  string
			setup func()
		}{
			{
				name: "trigger when create",
				setup: func() {
					user := User{Name: "event_creating_name"}
					s.Nil(query.Create(&user))
					s.Equal("event_creating_avatar", user.Avatar)

					var user1 User
					s.Nil(query.Find(&user1, user.ID))
					s.Equal("event_creating_name", user1.Name)
					s.Equal("event_creating_avatar", user1.Avatar)
				},
			},
			{
				name: "trigger when FirstOrCreate",
				setup: func() {
					var user User
					s.Nil(query.FirstOrCreate(&user, User{Name: "event_creating_FirstOrCreate_name"}))
					s.True(user.ID > 0)
					s.Equal("event_creating_FirstOrCreate_name", user.Name)
					s.Equal("event_creating_FirstOrCreate_avatar", user.Avatar)

					var user1 User
					s.Nil(query.Find(&user1, user.ID))
					s.Equal("event_creating_FirstOrCreate_name", user1.Name)
					s.Equal("event_creating_FirstOrCreate_avatar", user1.Avatar)
				},
			},
		}
		for _, test := range tests {
			s.Run(test.name, func() {
				test.setup()
			})
		}
	}
}

func (s *QueryTestSuite) TestEvent_Created() {
	for _, query := range s.queries {
		tests := []struct {
			name  string
			setup func()
		}{
			{
				name: "trigger when create",
				setup: func() {
					user := User{Name: "event_created_name", Avatar: "avatar"}
					s.Nil(query.Create(&user))
					s.Equal("event_created_avatar", user.Avatar)

					var user1 User
					s.Nil(query.Find(&user1, user.ID))
					s.Equal("event_created_name", user1.Name)
					s.Equal("avatar", user1.Avatar)
				},
			},
			{
				name: "trigger when FirstOrCreate",
				setup: func() {
					var user User
					s.Nil(query.FirstOrCreate(&user, User{Name: "event_created_FirstOrCreate_name"}))
					s.True(user.ID > 0)
					s.Equal("event_created_FirstOrCreate_name", user.Name)
					s.Equal("event_created_FirstOrCreate_avatar", user.Avatar)

					var user1 User
					s.Nil(query.Find(&user1, user.ID))
					s.Equal("event_created_FirstOrCreate_name", user1.Name)
					s.Equal("", user1.Avatar)
				},
			},
		}
		for _, test := range tests {
			s.Run(test.name, func() {
				test.setup()
			})
		}
	}
}

func (s *QueryTestSuite) TestEvent_Saving() {
	for _, query := range s.queries {
		tests := []struct {
			name  string
			setup func()
		}{
			{
				name: "trigger when create",
				setup: func() {
					user := User{Name: "event_saving_create_name"}
					s.Nil(query.Create(&user))
					s.Equal("event_saving_create_avatar", user.Avatar)

					var user1 User
					s.Nil(query.Find(&user1, user.ID))
					s.Equal("event_saving_create_name", user1.Name)
					s.Equal("event_saving_create_avatar", user1.Avatar)
				},
			},
			{
				name: "trigger when FirstOrCreate",
				setup: func() {
					var user User
					s.Nil(query.FirstOrCreate(&user, User{Name: "event_saving_FirstOrCreate_name"}))
					s.True(user.ID > 0)
					s.Equal("event_saving_FirstOrCreate_name", user.Name)
					s.Equal("event_saving_FirstOrCreate_avatar", user.Avatar)

					var user1 User
					s.Nil(query.Find(&user1, user.ID))
					s.Equal("event_saving_FirstOrCreate_name", user1.Name)
					s.Equal("event_saving_FirstOrCreate_avatar", user1.Avatar)
				},
			},
			{
				name: "trigger when save",
				setup: func() {
					user := User{Name: "event_saving_save_name"}
					s.Nil(query.Save(&user))
					s.True(user.ID > 0)
					s.Equal("event_saving_save_avatar", user.Avatar)

					var user1 User
					s.Nil(query.Find(&user1, user.ID))
					s.Equal("event_saving_save_name", user1.Name)
					s.Equal("event_saving_save_avatar", user1.Avatar)
				},
			},
			{
				name: "trigger when update by single column",
				setup: func() {
					user := User{Name: "event_saving_single_update_name", Avatar: "avatar"}
					s.Nil(query.Create(&user))

					res, err := query.Model(&user).Update("avatar", "event_saving_single_update_avatar")
					s.Nil(err)
					s.Equal(int64(1), res.RowsAffected)
					s.Equal("event_saving_single_update_avatar1", user.Avatar)

					var user1 User
					s.Nil(query.Find(&user1, user.ID))
					s.Equal("event_saving_single_update_name", user1.Name)
					s.Equal("event_saving_single_update_avatar1", user1.Avatar)
				},
			},
		}
		for _, test := range tests {
			s.Run(test.name, func() {
				test.setup()
			})
		}
	}
}

func (s *QueryTestSuite) TestEvent_Saved() {
	for _, query := range s.queries {
		tests := []struct {
			name  string
			setup func()
		}{
			{
				name: "trigger when create",
				setup: func() {
					user := User{Name: "event_saved_create_name", Avatar: "avatar"}
					s.Nil(query.Create(&user))
					s.Equal("event_saved_create_avatar", user.Avatar)

					var user1 User
					s.Nil(query.Find(&user1, user.ID))
					s.Equal("event_saved_create_name", user1.Name)
					s.Equal("avatar", user1.Avatar)
				},
			},
			{
				name: "trigger when FirstOrCreate",
				setup: func() {
					var user User
					s.Nil(query.FirstOrCreate(&user, User{Name: "event_saved_FirstOrCreate_name"}))
					s.True(user.ID > 0)
					s.Equal("event_saved_FirstOrCreate_name", user.Name)
					s.Equal("event_saved_FirstOrCreate_avatar", user.Avatar)

					var user1 User
					s.Nil(query.Find(&user1, user.ID))
					s.Equal("event_saved_FirstOrCreate_name", user1.Name)
					s.Equal("", user1.Avatar)
				},
			},
			{
				name: "trigger when save",
				setup: func() {
					user := User{Name: "event_saved_save_name", Avatar: "avatar"}
					s.Nil(query.Save(&user))
					s.True(user.ID > 0)
					s.Equal("event_saved_save_avatar", user.Avatar)

					var user1 User
					s.Nil(query.Find(&user1, user.ID))
					s.Equal("event_saved_save_name", user1.Name)
					s.Equal("avatar", user1.Avatar)
				},
			},
			{
				name: "trigger when update by map",
				setup: func() {
					user := User{Name: "event_saved_map_update_name", Avatar: "avatar"}
					s.Nil(query.Create(&user))

					res, err := query.Model(&user).Update(map[string]any{
						"avatar": "event_saved_map_update_avatar",
					})
					s.Nil(err)
					s.Equal(int64(1), res.RowsAffected)
					s.Equal("event_saved_map_update_avatar", user.Avatar)

					var user1 User
					s.Nil(query.Find(&user1, user.ID))
					s.Equal("event_saved_map_update_name", user1.Name)
					s.Equal("event_saved_map_update_avatar", user1.Avatar)
				},
			},
		}
		for _, test := range tests {
			s.Run(test.name, func() {
				test.setup()
			})
		}
	}
}

func (s *QueryTestSuite) TestEvent_Updating() {
	for _, query := range s.queries {
		tests := []struct {
			name  string
			setup func()
		}{
			{
				name: "not trigger when create",
				setup: func() {
					user := User{Name: "event_updating_create_name", Avatar: "avatar"}
					s.Nil(query.Create(&user))
					s.True(user.ID > 0)
					s.Equal("avatar", user.Avatar)
				},
			},
			{
				name: "not trigger when create by save",
				setup: func() {
					user := User{Name: "event_updating_save_name", Avatar: "avatar"}
					s.Nil(query.Save(&user))
					s.True(user.ID > 0)
					s.Equal("avatar", user.Avatar)
				},
			},
			{
				name: "trigger when save",
				setup: func() {
					user := User{Name: "event_updating_save_name", Avatar: "avatar"}
					s.Nil(query.Save(&user))

					user.Avatar = "event_updating_save_avatar"
					s.Nil(query.Save(&user))
					s.Equal("event_updating_save_avatar1", user.Avatar)

					var user1 User
					s.Nil(query.Find(&user1, user.ID))
					s.Equal("event_updating_save_name", user1.Name)
					s.Equal("event_updating_save_avatar1", user1.Avatar)
				},
			},
			{
				name: "trigger when update by model",
				setup: func() {
					user := User{Name: "event_updating_model_update_name", Avatar: "avatar"}
					s.Nil(query.Create(&user))

					res, err := query.Model(&user).Update(User{
						Avatar: "event_updating_model_update_avatar",
					})
					s.Nil(err)
					s.Equal(int64(1), res.RowsAffected)
					s.Equal("event_updating_model_update_avatar1", user.Avatar)

					var user1 User
					s.Nil(query.Find(&user1, user.ID))
					s.Equal("event_updating_model_update_name", user1.Name)
					s.Equal("event_updating_model_update_avatar1", user1.Avatar)
				},
			},
		}
		for _, test := range tests {
			s.Run(test.name, func() {
				test.setup()
			})
		}
	}
}

func (s *QueryTestSuite) TestEvent_Updated() {
	for _, query := range s.queries {
		tests := []struct {
			name  string
			setup func()
		}{
			{
				name: "not trigger when create",
				setup: func() {
					user := User{Name: "event_updated_create_name", Avatar: "avatar"}
					s.Nil(query.Create(&user))
					s.True(user.ID > 0)
					s.Equal("avatar", user.Avatar)
				},
			},
			{
				name: "not trigger when create by save",
				setup: func() {
					user := User{Name: "event_updated_save_name", Avatar: "avatar"}
					s.Nil(query.Save(&user))
					s.True(user.ID > 0)
					s.Equal("avatar", user.Avatar)
				},
			},
			{
				name: "trigger when save",
				setup: func() {
					user := User{Name: "event_updated_save_name", Avatar: "avatar"}
					s.Nil(query.Save(&user))

					user.Avatar = "event_updated_save_avatar"
					s.Nil(query.Save(&user))
					s.Equal("event_updated_save_avatar1", user.Avatar)

					var user1 User
					s.Nil(query.Find(&user1, user.ID))
					s.Equal("event_updated_save_name", user1.Name)
					s.Equal("event_updated_save_avatar", user1.Avatar)
				},
			},
			{
				name: "trigger when update by model",
				setup: func() {
					user := User{Name: "event_updated_model_update_name", Avatar: "avatar"}
					s.Nil(query.Create(&user))

					res, err := query.Model(&user).Update(User{
						Avatar: "event_updated_model_update_avatar",
					})
					s.Nil(err)
					s.Equal(int64(1), res.RowsAffected)
					s.Equal("event_updated_model_update_avatar", user.Avatar)

					var user1 User
					s.Nil(query.Find(&user1, user.ID))
					s.Equal("event_updated_model_update_name", user1.Name)
					s.Equal("event_updated_model_update_avatar", user1.Avatar)
				},
			},
		}
		for _, test := range tests {
			s.Run(test.name, func() {
				test.setup()
			})
		}
	}
}

func (s *QueryTestSuite) TestEvent_Deleting() {
	for _, query := range s.queries {
		user := User{Name: "event_deleting_name", Avatar: "event_deleting_avatar"}
		s.Nil(query.Create(&user))

		res, err := query.Delete(&user)
		s.EqualError(err, "deleting error")
		s.Nil(res)

		var user1 User
		s.Nil(query.Find(&user1, user.ID))
		s.True(user1.ID > 0)
	}
}

func (s *QueryTestSuite) TestEvent_Deleted() {
	for _, query := range s.queries {
		user := User{Name: "event_deleted_name", Avatar: "event_deleted_avatar"}
		s.Nil(query.Create(&user))

		res, err := query.Delete(&user)
		s.EqualError(err, "deleted error")
		s.Nil(res)

		var user1 User
		s.Nil(query.Find(&user1, user.ID))
		s.True(user1.ID == 0)
	}
}

func (s *QueryTestSuite) TestEvent_ForceDeleting() {
	for _, query := range s.queries {
		user := User{Name: "event_force_deleting_name", Avatar: "event_force_deleting_avatar"}
		s.Nil(query.Create(&user))

		res, err := query.ForceDelete(&user)
		s.EqualError(err, "force deleting error")
		s.Nil(res)

		var user1 User
		s.Nil(query.Find(&user1, user.ID))
		s.True(user1.ID > 0)
	}
}

func (s *QueryTestSuite) TestEvent_ForceDeleted() {
	for _, query := range s.queries {
		user := User{Name: "event_force_deleted_name", Avatar: "event_force_deleted_avatar"}
		s.Nil(query.Create(&user))

		res, err := query.ForceDelete(&user)
		s.EqualError(err, "force deleted error")
		s.Nil(res)

		var user1 User
		s.Nil(query.Find(&user1, user.ID))
		s.True(user1.ID == 0)
	}
}

func (s *QueryTestSuite) TestEvent_Retrieved() {
	for _, query := range s.queries {
		tests := []struct {
			name  string
			setup func()
		}{
			{
				name: "trigger when Find",
				setup: func() {
					var user1 User
					s.Nil(query.Where("name", "event_retrieved_name").Find(&user1))
					s.True(user1.ID > 0)
					s.Equal("event_retrieved_name1", user1.Name)
				},
			},
			{
				name: "trigger when First",
				setup: func() {
					var user1 User
					s.Nil(query.Where("name", "event_retrieved_name").First(&user1))
					s.True(user1.ID > 0)
					s.Equal("event_retrieved_name1", user1.Name)

					var user2 User
					s.Nil(query.Where("name", "event_retrieved_name1").First(&user2))
					s.True(user2.ID == 0)
					s.Equal("", user2.Name)
				},
			},
			{
				name: "trigger when FirstOr",
				setup: func() {
					var user1 User
					s.Nil(query.Where("name", "event_retrieved_name").Find(&user1))
					s.True(user1.ID > 0)
					s.Equal("event_retrieved_name1", user1.Name)
				},
			},
			{
				name: "trigger when FirstOrCreate",
				setup: func() {
					var user1 User
					s.Nil(query.FirstOrCreate(&user1, User{Name: "event_retrieved_name"}))
					s.True(user1.ID > 0)
					s.Equal("event_retrieved_name1", user1.Name)
				},
			},
			{
				name: "trigger when FirstOrFail",
				setup: func() {
					var user1 User
					s.Nil(query.Where("name", "event_retrieved_name").FirstOrFail(&user1))
					s.True(user1.ID > 0)
					s.Equal("event_retrieved_name1", user1.Name)
				},
			},
			{
				name: "trigger when FirstOrNew",
				setup: func() {
					var user1 User
					s.Nil(query.FirstOrNew(&user1, User{Name: "event_retrieved_name"}))
					s.True(user1.ID > 0)
					s.Equal("event_retrieved_name1", user1.Name)
				},
			},
			{
				name: "trigger when FirstOrFail",
				setup: func() {
					var user1 User
					s.Nil(query.Where("name", "event_retrieved_name").FirstOrFail(&user1))
					s.True(user1.ID > 0)
					s.Equal("event_retrieved_name1", user1.Name)
				},
			},
		}
		for _, test := range tests {
			s.Run(test.name, func() {
				user := User{Name: "event_retrieved_name"}
				s.Nil(query.Create(&user))
				s.True(user.ID > 0)

				test.setup()
			})
		}
	}
}

func (s *QueryTestSuite) TestEvent_IsDirty() {
	for _, query := range s.queries {
		tests := []struct {
			name  string
			setup func()
		}{
			{
				name: "create",
				setup: func() {
					user := User{Name: "event_creating_IsDirty_name", Avatar: "is_dirty_avatar"}
					s.Nil(query.Create(&user))
					s.True(user.ID > 0)
					s.Equal("event_creating_IsDirty_avatar", user.Avatar)
				},
			},
			{
				name: "save",
				setup: func() {
					user := User{Name: "event_saving_IsDirty_name", Avatar: "is_dirty_avatar"}
					s.Nil(query.Save(&user))
					s.True(user.ID > 0)
					s.Equal("event_saving_IsDirty_avatar", user.Avatar)
				},
			},
			{
				name: "update by single column",
				setup: func() {
					user := User{Name: "event_updating_single_update_IsDirty_name", Avatar: "is_dirty_avatar"}
					s.Nil(query.Create(&user))
					s.True(user.ID > 0)

					res, err := query.Model(&user).Update("name", "event_updating_single_update_IsDirty_name1")
					s.Equal(int64(1), res.RowsAffected)
					s.Nil(err)
					s.Equal("event_updating_single_update_IsDirty_name1", user.Name)
					s.Equal("event_updating_single_update_IsDirty_avatar", user.Avatar)

					var user1 User
					s.Nil(query.Find(&user1, user.ID))
					s.Equal("event_updating_single_update_IsDirty_name1", user.Name)
					s.Equal("event_updating_single_update_IsDirty_avatar", user.Avatar)
				},
			},
			{
				name: "update by map",
				setup: func() {
					user := User{Name: "event_updating_map_update_IsDirty_name", Avatar: "is_dirty_avatar"}
					s.Nil(query.Create(&user))
					s.True(user.ID > 0)

					res, err := query.Model(&user).Update(map[string]any{
						"name": "event_updating_map_update_IsDirty_name1",
					})
					s.Nil(err)
					s.Equal(int64(1), res.RowsAffected)
					s.Equal("event_updating_map_update_IsDirty_name1", user.Name)
					s.Equal("event_updating_map_update_IsDirty_avatar", user.Avatar)

					var user1 User
					s.Nil(query.Find(&user1, user.ID))
					s.Equal("event_updating_map_update_IsDirty_name1", user.Name)
					s.Equal("event_updating_map_update_IsDirty_avatar", user.Avatar)
				},
			},
			{
				name: "update by model",
				setup: func() {
					user := User{Name: "event_updating_model_update_IsDirty_name", Avatar: "is_dirty_avatar"}
					s.Nil(query.Create(&user))
					s.True(user.ID > 0)

					res, err := query.Model(&user).Update(User{
						Name: "event_updating_model_update_IsDirty_name1",
					})
					s.Equal(int64(1), res.RowsAffected)
					s.Nil(err)
					s.Equal("event_updating_model_update_IsDirty_name1", user.Name)
					s.Equal("event_updating_model_update_IsDirty_avatar", user.Avatar)

					var user1 User
					s.Nil(query.Find(&user1, user.ID))
					s.Equal("event_updating_model_update_IsDirty_name1", user.Name)
					s.Equal("event_updating_model_update_IsDirty_avatar", user.Avatar)
				},
			},
		}
		for _, test := range tests {
			s.Run(test.name, func() {
				test.setup()
			})
		}
	}
}

func (s *QueryTestSuite) TestEvent_Context() {
	for _, query := range s.queries {
		user := User{Name: "event_context"}
		s.Nil(query.Create(&user))
		s.Equal("goravel", user.Avatar)
	}
}

func (s *QueryTestSuite) TestEvent_Query() {
	for _, query := range s.queries {
		user := User{Name: "event_query"}
		s.Nil(query.Create(&user))
		s.True(user.ID > 0)

		var user1 User
		s.Nil(query.Where("name", "event_query1").Find(&user1))
		s.True(user1.ID > 0)
	}
}

func (s *QueryTestSuite) TestExec() {
	for driver, query := range s.queries {
		s.Run(driver.String(), func() {
			res, err := query.Exec("INSERT INTO users (name, avatar, created_at, updated_at) VALUES ('exec_user', 'exec_avatar', '2023-03-09 18:56:33', '2023-03-09 18:56:35');")
			s.Equal(int64(1), res.RowsAffected)
			s.Nil(err)

			var user User
			err = query.Where("name", "exec_user").First(&user)
			s.Nil(err)
			s.True(user.ID > 0)

			res, err = query.Exec(fmt.Sprintf("UPDATE users set name = 'exec_user1' where id = %d", user.ID))
			s.Equal(int64(1), res.RowsAffected)
			s.Nil(err)

			res, err = query.Exec(fmt.Sprintf("DELETE FROM users where id = %d", user.ID))
			s.Equal(int64(1), res.RowsAffected)
			s.Nil(err)
		})
	}
}

func (s *QueryTestSuite) TestFind() {
	for _, query := range s.queries {
		tests := []struct {
			name  string
			setup func()
		}{
			{
				name: "success",
				setup: func() {
					user := User{Name: "find_user"}
					s.Nil(query.Create(&user))
					s.True(user.ID > 0)

					var user2 User
					s.Nil(query.Find(&user2, user.ID))
					s.True(user2.ID > 0)

					var user3 []User
					s.Nil(query.Find(&user3, []uint{user.ID}))
					s.Equal(1, len(user3))

					var user4 []User
					s.Nil(query.Where("id in ?", []uint{user.ID}).Find(&user4))
					s.Equal(1, len(user4))
				},
			},
		}
		for _, test := range tests {
			s.Run(test.name, func() {
				test.setup()
			})
		}
	}
}

func (s *QueryTestSuite) TestFindOrFail() {
	for _, query := range s.queries {
		tests := []struct {
			name  string
			setup func()
		}{
			{
				name: "success",
				setup: func() {
					user := User{Name: "find_user"}
					s.Nil(query.Create(&user))
					s.True(user.ID > 0)

					var user2 User
					s.Nil(query.FindOrFail(&user2, user.ID))
					s.True(user2.ID > 0)
				},
			},
			{
				name: "error",
				setup: func() {
					var user User
					s.ErrorIs(query.FindOrFail(&user, 10000), orm.ErrRecordNotFound)
				},
			},
		}
		for _, test := range tests {
			s.Run(test.name, func() {
				test.setup()
			})
		}
	}
}

func (s *QueryTestSuite) TestFirst() {
	for _, query := range s.queries {
		tests := []struct {
			name  string
			setup func()
		}{
			{
				name: "success",
				setup: func() {
					user := User{Name: "first_user"}
					s.Nil(query.Create(&user))
					s.True(user.ID > 0)

					var user1 User
					s.Nil(query.Where("name", "first_user").First(&user1))
					s.True(user1.ID > 0)
				},
			},
		}
		for _, test := range tests {
			s.Run(test.name, func() {
				test.setup()
			})
		}
	}
}

func (s *QueryTestSuite) TestFirstOr() {
	for _, query := range s.queries {
		tests := []struct {
			name  string
			setup func()
		}{
			{
				name: "not found, new one",
				setup: func() {
					var user User
					s.Nil(query.Where("name", "first_or_user").FirstOr(&user, func() error {
						user.Name = "goravel"

						return nil
					}))
					s.Equal(uint(0), user.ID)
					s.Equal("goravel", user.Name)

				},
			},
			{
				name: "found",
				setup: func() {
					user := User{Name: "first_or_name"}
					s.Nil(query.Create(&user))
					s.True(user.ID > 0)

					var user1 User
					s.Nil(query.Where("name", "first_or_name").Find(&user1))
					s.True(user1.ID > 0)
				},
			},
		}
		for _, test := range tests {
			s.Run(test.name, func() {
				test.setup()
			})
		}
	}
}

func (s *QueryTestSuite) TestFirstOrCreate() {
	for _, query := range s.queries {
		tests := []struct {
			name  string
			setup func()
		}{
			{
				name: "error when empty conditions",
				setup: func() {
					var user User
					s.EqualError(query.FirstOrCreate(&user), "query condition is require")
					s.True(user.ID == 0)
				},
			},
			{
				name: "success",
				setup: func() {
					var user User
					s.Nil(query.FirstOrCreate(&user, User{Name: "first_or_create_user"}))
					s.True(user.ID > 0)
					s.Equal("first_or_create_user", user.Name)

					var user1 User
					s.Nil(query.FirstOrCreate(&user1, User{Name: "first_or_create_user"}))
					s.Equal(user.ID, user1.ID)

					var user2 User
					s.Nil(query.Where("avatar", "first_or_create_avatar").FirstOrCreate(&user2, User{Name: "user"}, User{Avatar: "first_or_create_avatar2"}))
					s.True(user2.ID > 0)
					s.True(user2.Avatar == "first_or_create_avatar2")
				},
			},
		}
		for _, test := range tests {
			s.Run(test.name, func() {
				test.setup()
			})
		}
	}
}

func (s *QueryTestSuite) TestFirstOrFail() {
	for _, query := range s.queries {
		tests := []struct {
			name  string
			setup func()
		}{
			{
				name: "fail",
				setup: func() {
					var user User
					s.Equal(orm.ErrRecordNotFound, query.Where("name", "first_or_fail_user").FirstOrFail(&user))
					s.Equal(uint(0), user.ID)
				},
			},
			{
				name: "success",
				setup: func() {
					user := User{Name: "first_or_fail_name"}
					s.Nil(query.Create(&user))
					s.True(user.ID > 0)
					s.Equal("first_or_fail_name", user.Name)

					var user1 User
					s.Nil(query.Where("name", "first_or_fail_name").FirstOrFail(&user1))
					s.True(user1.ID > 0)
				},
			},
		}
		for _, test := range tests {
			s.Run(test.name, func() {
				test.setup()
			})
		}
	}
}

func (s *QueryTestSuite) TestFirstOrNew() {
	for _, query := range s.queries {
		tests := []struct {
			name  string
			setup func()
		}{
			{
				name: "not found, new one",
				setup: func() {
					var user User
					s.Nil(query.FirstOrNew(&user, User{Name: "first_or_new_name"}))
					s.Equal(uint(0), user.ID)
					s.Equal("first_or_new_name", user.Name)
					s.Equal("", user.Avatar)

					var user1 User
					s.Nil(query.FirstOrNew(&user1, User{Name: "first_or_new_name"}, User{Avatar: "first_or_new_avatar"}))
					s.Equal(uint(0), user1.ID)
					s.Equal("first_or_new_name", user1.Name)
					s.Equal("first_or_new_avatar", user1.Avatar)
				},
			},
			{
				name: "found",
				setup: func() {
					user := User{Name: "first_or_new_name"}
					s.Nil(query.Create(&user))
					s.True(user.ID > 0)
					s.Equal("first_or_new_name", user.Name)

					var user1 User
					s.Nil(query.FirstOrNew(&user1, User{Name: "first_or_new_name"}))
					s.True(user1.ID > 0)
					s.Equal("first_or_new_name", user1.Name)
				},
			},
		}
		for _, test := range tests {
			s.Run(test.name, func() {
				test.setup()
			})
		}
	}
}

func (s *QueryTestSuite) TestForceDelete() {
	for _, query := range s.queries {
		tests := []struct {
			name  string
			setup func()
		}{
			{
				name: "success",
				setup: func() {
					user := User{Name: "force_delete_name"}
					s.Nil(query.Create(&user))
					s.True(user.ID > 0)
					s.Equal("force_delete_name", user.Name)

					res, err := query.Where("name = ?", "force_delete_name").ForceDelete(&User{})
					s.Equal(int64(1), res.RowsAffected)
					s.Nil(err)
					s.Equal("force_delete_name", user.Name)

					var user1 User
					s.Nil(query.WithTrashed().Find(&user1, user.ID))
					s.Equal(uint(0), user1.ID)
				},
			},
		}
		for _, test := range tests {
			s.Run(test.name, func() {
				test.setup()
			})
		}
	}
}

func (s *QueryTestSuite) TestGet() {
	for driver, query := range s.queries {
		s.Run(driver.String(), func() {
			user := User{Name: "get_user"}
			s.Nil(query.Create(&user))
			s.True(user.ID > 0)

			var user1 []User
			s.Nil(query.Where("id in ?", []uint{user.ID}).Get(&user1))
			s.Equal(1, len(user1))
		})
	}
}

func (s *QueryTestSuite) TestJoin() {
	for driver, query := range s.queries {
		s.Run(driver.String(), func() {
			user := User{Name: "join_user", Avatar: "join_avatar"}
			s.Nil(query.Create(&user))
			s.True(user.ID > 0)

			userAddress := Address{UserID: user.ID, Name: "join_address", Province: "join_province"}
			s.Nil(query.Create(&userAddress))
			s.True(userAddress.ID > 0)

			type Result struct {
				UserName        string
				UserAddressName string
			}
			var result []Result
			s.Nil(query.Model(&User{}).Where("users.id = ?", user.ID).Join("left join addresses ua on users.id = ua.user_id").
				Select("users.name user_name, ua.name user_address_name").Get(&result))
			s.Equal(1, len(result))
			s.Equal("join_user", result[0].UserName)
			s.Equal("join_address", result[0].UserAddressName)
		})
	}
}

func (s *QueryTestSuite) TestLockForUpdate() {
	for driver, query := range s.queries {
		if driver != ormcontract.DriverSqlite {
			s.Run(driver.String(), func() {
				user := User{Name: "lock_for_update_user"}
				s.Nil(query.Create(&user))
				s.True(user.ID > 0)

				for i := 0; i < 10; i++ {
					go func() {
						tx, err := query.Begin()
						s.Nil(err)

						var user1 User
						s.Nil(tx.LockForUpdate().Find(&user1, user.ID))
						s.True(user1.ID > 0)
						user1.Name += "1"
						s.Nil(tx.Save(&user1))

						s.Nil(tx.Commit())
					}()
				}

				time.Sleep(2 * time.Second)

				var user2 User
				s.Nil(query.Find(&user2, user.ID))
				s.Equal("lock_for_update_user1111111111", user2.Name)
			})
		}
	}
}

func (s *QueryTestSuite) TestOffset() {
	for driver, query := range s.queries {
		s.Run(driver.String(), func() {
			user := User{Name: "offset_user", Avatar: "offset_avatar"}
			s.Nil(query.Create(&user))
			s.True(user.ID > 0)

			user1 := User{Name: "offset_user", Avatar: "offset_avatar1"}
			s.Nil(query.Create(&user1))
			s.True(user1.ID > 0)

			var user2 []User
			s.Nil(query.Where("name = ?", "offset_user").Offset(1).Limit(1).Get(&user2))
			s.True(len(user2) > 0)
			s.True(user2[0].ID > 0)
		})
	}
}

func (s *QueryTestSuite) TestOrder() {
	for driver, query := range s.queries {
		s.Run(driver.String(), func() {
			user := User{Name: "order_user", Avatar: "order_avatar"}
			s.Nil(query.Create(&user))
			s.True(user.ID > 0)

			user1 := User{Name: "order_user", Avatar: "order_avatar1"}
			s.Nil(query.Create(&user1))
			s.True(user1.ID > 0)

			var user2 []User
			s.Nil(query.Where("name = ?", "order_user").Order("id desc").Order("name asc").Get(&user2))
			s.True(len(user2) > 0)
			s.True(user2[0].ID > 0)
		})
	}
}

func (s *QueryTestSuite) TestOrderBy() {
	for driver, query := range s.queries {
		s.Run(driver.String(), func() {
			user := User{Name: "order_asc_user", Avatar: "order_asc_avatar"}
			s.Nil(query.Create(&user))
			s.True(user.ID > 0)

			user1 := User{Name: "order_asc_user", Avatar: "order_asc_avatar1"}
			s.Nil(query.Create(&user1))
			s.True(user1.ID > 0)

			var users1 []User
			s.Nil(query.Where("name = ?", "order_asc_user").OrderBy("id").Get(&users1))
			s.True(len(users1) == 2)
			s.True(users1[0].ID == user.ID)

			var users2 []User
			s.Nil(query.Where("name = ?", "order_asc_user").OrderBy("id", "DESC").Get(&users2))
			s.True(len(users2) == 2)
			s.True(users2[0].ID == user1.ID)
		})
	}
}

func (s *QueryTestSuite) TestOrderByDesc() {
	for driver, query := range s.queries {
		s.Run(driver.String(), func() {
			user := User{Name: "order_desc_user", Avatar: "order_desc_avatar"}
			s.Nil(query.Create(&user))
			s.True(user.ID > 0)

			user1 := User{Name: "order_desc_user", Avatar: "order_desc_avatar1"}
			s.Nil(query.Create(&user1))
			s.True(user1.ID > 0)

			var users []User
			s.Nil(query.Where("name = ?", "order_desc_user").OrderByDesc("id").Get(&users))
			usersLength := len(users)
			s.True(usersLength == 2)
			s.True(users[usersLength-1].ID == user.ID)
		})
	}
}

func (s *QueryTestSuite) TestInRandomOrder() {
	for driver, query := range s.queries {
		s.Run(driver.String(), func() {
			for i := 0; i < 30; i++ {
				user := User{Name: "random_order_user", Avatar: "random_order_avatar"}
				s.Nil(query.Create(&user))
				s.True(user.ID > 0)
			}

			var users1 []User
			s.Nil(query.Where("name = ?", "random_order_user").InRandomOrder().Find(&users1))
			s.True(len(users1) == 30)

			var users2 []User
			s.Nil(query.Where("name = ?", "random_order_user").InRandomOrder().Find(&users2))
			s.True(len(users2) == 30)

			s.True(users1[0].ID != users2[0].ID || users1[14].ID != users2[14].ID || users1[29].ID != users2[29].ID)
		})
	}
}

func (s *QueryTestSuite) TestPaginate() {
	for driver, query := range s.queries {
		s.Run(driver.String(), func() {
			user := User{Name: "paginate_user", Avatar: "paginate_avatar"}
			s.Nil(query.Create(&user))
			s.True(user.ID > 0)

			user1 := User{Name: "paginate_user", Avatar: "paginate_avatar1"}
			s.Nil(query.Create(&user1))
			s.True(user1.ID > 0)

			user2 := User{Name: "paginate_user", Avatar: "paginate_avatar2"}
			s.Nil(query.Create(&user2))
			s.True(user2.ID > 0)

			user3 := User{Name: "paginate_user", Avatar: "paginate_avatar3"}
			s.Nil(query.Create(&user3))
			s.True(user3.ID > 0)

			var users []User
			var total int64
			s.Nil(query.Where("name = ?", "paginate_user").Paginate(1, 3, &users, nil))
			s.Equal(3, len(users))

			s.Nil(query.Where("name = ?", "paginate_user").Paginate(2, 3, &users, &total))
			s.Equal(1, len(users))
			s.Equal(int64(4), total)

			s.Nil(query.Model(User{}).Where("name = ?", "paginate_user").Paginate(1, 3, &users, &total))
			s.Equal(3, len(users))
			s.Equal(int64(4), total)

			s.Nil(query.Table("users").Where("name = ?", "paginate_user").Paginate(1, 3, &users, &total))
			s.Equal(3, len(users))
			s.Equal(int64(4), total)
		})
	}
}

func (s *QueryTestSuite) TestPluck() {
	for driver, query := range s.queries {
		s.Run(driver.String(), func() {
			user := User{Name: "pluck_user", Avatar: "pluck_avatar"}
			s.Nil(query.Create(&user))
			s.True(user.ID > 0)

			user1 := User{Name: "pluck_user", Avatar: "pluck_avatar1"}
			s.Nil(query.Create(&user1))
			s.True(user1.ID > 0)

			var avatars []string
			s.Nil(query.Model(&User{}).Where("name = ?", "pluck_user").Pluck("avatar", &avatars))
			s.Equal(2, len(avatars))
			s.Equal("pluck_avatar", avatars[0])
			s.Equal("pluck_avatar1", avatars[1])
		})
	}
}

func (s *QueryTestSuite) TestHasOne() {
	for driver, query := range s.queries {
		s.Run(driver.String(), func() {
			user := &User{
				Name: "has_one_name",
				Address: &Address{
					Name: "has_one_address",
				},
			}

			s.Nil(query.Select(orm.Associations).Create(&user))
			s.True(user.ID > 0)
			s.True(user.Address.ID > 0)

			var user1 User
			s.Nil(query.With("Address").Where("name = ?", "has_one_name").First(&user1))
			s.True(user.ID > 0)
			s.True(user.Address.ID > 0)
		})
	}
}

func (s *QueryTestSuite) TestHasOneMorph() {
	for driver, query := range s.queries {
		s.Run(driver.String(), func() {
			user := &User{
				Name: "has_one_morph_name",
				House: &House{
					Name: "has_one_morph_house",
				},
			}
			s.Nil(query.Select(orm.Associations).Create(&user))
			s.True(user.ID > 0)
			s.True(user.House.ID > 0)

			var user1 User
			s.Nil(query.With("House").Where("name = ?", "has_one_morph_name").First(&user1))
			s.True(user.ID > 0)
			s.True(user.Name == "has_one_morph_name")
			s.True(user.House.ID > 0)
			s.True(user.House.Name == "has_one_morph_house")

			var house House
			s.Nil(query.Where("name = ?", "has_one_morph_house").Where("houseable_type = ?", "users").Where("houseable_id = ?", user.ID).First(&house))
			s.True(house.ID > 0)
		})
	}
}

func (s *QueryTestSuite) TestHasMany() {
	for driver, query := range s.queries {
		s.Run(driver.String(), func() {
			user := &User{
				Name: "has_many_name",
				Books: []*Book{
					{Name: "has_many_book1"},
					{Name: "has_many_book2"},
				},
			}

			s.Nil(query.Select(orm.Associations).Create(&user))
			s.True(user.ID > 0)
			s.True(user.Books[0].ID > 0)
			s.True(user.Books[1].ID > 0)

			var user1 User
			s.Nil(query.With("Books").Where("name = ?", "has_many_name").First(&user1))
			s.True(user.ID > 0)
			s.True(len(user.Books) == 2)
		})
	}
}

func (s *QueryTestSuite) TestHasManyMorph() {
	for driver, query := range s.queries {
		s.Run(driver.String(), func() {
			user := &User{
				Name: "has_many_morph_name",
				Phones: []*Phone{
					{Name: "has_many_morph_phone1"},
					{Name: "has_many_morph_phone2"},
				},
			}
			s.Nil(query.Select(orm.Associations).Create(&user))
			s.True(user.ID > 0)
			s.True(user.Phones[0].ID > 0)
			s.True(user.Phones[1].ID > 0)

			var user1 User
			s.Nil(query.With("Phones").Where("name = ?", "has_many_morph_name").First(&user1))
			s.True(user.ID > 0)
			s.True(user.Name == "has_many_morph_name")
			s.True(len(user.Phones) == 2)
			s.True(user.Phones[0].Name == "has_many_morph_phone1")
			s.True(user.Phones[1].Name == "has_many_morph_phone2")

			var phones []Phone
			s.Nil(query.Where("name like ?", "has_many_morph_phone%").Where("phoneable_type = ?", "users").Where("phoneable_id = ?", user.ID).Find(&phones))
			s.True(len(phones) == 2)
		})
	}
}

func (s *QueryTestSuite) TestManyToMany() {
	for driver, query := range s.queries {
		s.Run(driver.String(), func() {
			user := &User{
				Name: "many_to_many_name",
				Roles: []*Role{
					{Name: "many_to_many_role1"},
					{Name: "many_to_many_role2"},
				},
			}

			s.Nil(query.Select(orm.Associations).Create(&user))
			s.True(user.ID > 0)
			s.True(user.Roles[0].ID > 0)
			s.True(user.Roles[1].ID > 0)

			var user1 User
			s.Nil(query.With("Roles").Where("name = ?", "many_to_many_name").First(&user1))
			s.True(user.ID > 0)
			s.True(len(user.Roles) == 2)

			var role Role
			s.Nil(query.With("Users").Where("name = ?", "many_to_many_role1").First(&role))
			s.True(role.ID > 0)
			s.True(len(role.Users) == 1)
			s.Equal("many_to_many_name", role.Users[0].Name)
		})
	}
}

func (s *QueryTestSuite) TestLimit() {
	for driver, query := range s.queries {
		s.Run(driver.String(), func() {
			user := User{Name: "limit_user", Avatar: "limit_avatar"}
			s.Nil(query.Create(&user))
			s.True(user.ID > 0)

			user1 := User{Name: "limit_user", Avatar: "limit_avatar1"}
			s.Nil(query.Create(&user1))
			s.True(user1.ID > 0)

			var user2 []User
			s.Nil(query.Where("name = ?", "limit_user").Limit(1).Get(&user2))
			s.True(len(user2) > 0)
			s.True(user2[0].ID > 0)
		})
	}
}

func (s *QueryTestSuite) TestLoad() {
	for driver, query := range s.queries {
		s.Run(driver.String(), func() {
			user := User{Name: "load_user", Address: &Address{}, Books: []*Book{&Book{}, &Book{}}}
			user.Address.Name = "load_address"
			user.Books[0].Name = "load_book0"
			user.Books[1].Name = "load_book1"
			s.Nil(query.Select(orm.Associations).Create(&user))
			s.True(user.ID > 0)
			s.True(user.Address.ID > 0)
			s.True(user.Books[0].ID > 0)
			s.True(user.Books[1].ID > 0)

			tests := []struct {
				description string
				setup       func(description string)
			}{
				{
					description: "simple load relationship",
					setup: func(description string) {
						var user1 User
						s.Nil(query.Find(&user1, user.ID))
						s.True(user1.ID > 0)
						s.Nil(user1.Address)
						s.True(len(user1.Books) == 0)
						s.Nil(query.Load(&user1, "Address"))
						s.True(user1.Address.ID > 0)
						s.True(len(user1.Books) == 0)
						s.Nil(query.Load(&user1, "Books"))
						s.True(user1.Address.ID > 0)
						s.True(len(user1.Books) == 2)
					},
				},
				{
					description: "load relationship with simple condition",
					setup: func(description string) {
						var user1 User
						s.Nil(query.Find(&user1, user.ID))
						s.True(user1.ID > 0)
						s.Nil(user1.Address)
						s.Equal(0, len(user1.Books))
						s.Nil(query.Load(&user1, "Books", "name = ?", "load_book0"))
						s.True(user1.ID > 0)
						s.Nil(user1.Address)
						s.Equal(1, len(user1.Books))
						s.Equal("load_book0", user.Books[0].Name)
					},
				},
				{
					description: "load relationship with func condition",
					setup: func(description string) {
						var user1 User
						s.Nil(query.Find(&user1, user.ID))
						s.True(user1.ID > 0)
						s.Nil(user1.Address)
						s.Equal(0, len(user1.Books))
						s.Nil(query.Load(&user1, "Books", func(query ormcontract.Query) ormcontract.Query {
							return query.Where("name = ?", "load_book0")
						}))
						s.True(user1.ID > 0)
						s.Nil(user1.Address)
						s.Equal(1, len(user1.Books))
						s.Equal("load_book0", user.Books[0].Name)
					},
				},
				{
					description: "error when relation is empty",
					setup: func(description string) {
						var user1 User
						s.Nil(query.Find(&user1, user.ID))
						s.True(user1.ID > 0)
						s.Nil(user1.Address)
						s.Equal(0, len(user1.Books))
						s.EqualError(query.Load(&user1, ""), "relation cannot be empty")
					},
				},
				{
					description: "error when id is nil",
					setup: func(description string) {
						type UserNoID struct {
							Name   string
							Avatar string
						}
						var userNoID UserNoID
						s.EqualError(query.Load(&userNoID, "Book"), "id cannot be empty")
					},
				},
			}
			for _, test := range tests {
				test.setup(test.description)
			}
		})
	}
}

func (s *QueryTestSuite) TestLoadMissing() {
	for driver, query := range s.queries {
		s.Run(driver.String(), func() {
			user := User{Name: "load_missing_user", Address: &Address{}, Books: []*Book{&Book{}, &Book{}}}
			user.Address.Name = "load_missing_address"
			user.Books[0].Name = "load_missing_book0"
			user.Books[1].Name = "load_missing_book1"
			s.Nil(query.Select(orm.Associations).Create(&user))
			s.True(user.ID > 0)
			s.True(user.Address.ID > 0)
			s.True(user.Books[0].ID > 0)
			s.True(user.Books[1].ID > 0)

			tests := []struct {
				description string
				setup       func(description string)
			}{
				{
					description: "load when missing",
					setup: func(description string) {
						var user1 User
						s.Nil(query.Find(&user1, user.ID))
						s.True(user1.ID > 0)
						s.Nil(user1.Address)
						s.True(len(user1.Books) == 0)
						s.Nil(query.LoadMissing(&user1, "Address"))
						s.True(user1.Address.ID > 0)
						s.True(len(user1.Books) == 0)
						s.Nil(query.LoadMissing(&user1, "Books"))
						s.True(user1.Address.ID > 0)
						s.True(len(user1.Books) == 2)
					},
				},
				{
					description: "don't load when not missing",
					setup: func(description string) {
						var user1 User
						s.Nil(query.With("Books", "name = ?", "load_missing_book0").Find(&user1, user.ID))
						s.True(user1.ID > 0)
						s.Nil(user1.Address)
						s.True(len(user1.Books) == 1)
						s.Nil(query.LoadMissing(&user1, "Address"))
						s.True(user1.Address.ID > 0)
						s.Nil(query.LoadMissing(&user1, "Books"))
						s.True(len(user1.Books) == 1)
					},
				},
			}
			for _, test := range tests {
				test.setup(test.description)
			}
		})
	}
}

func (s *QueryTestSuite) TestRaw() {
	for driver, query := range s.queries {
		s.Run(driver.String(), func() {
			user := User{Name: "raw_user", Avatar: "raw_avatar"}
			s.Nil(query.Create(&user))
			s.True(user.ID > 0)

			var user1 User
			s.Nil(query.Raw("SELECT id, name FROM users WHERE name = ?", "raw_user").Scan(&user1))
			s.True(user1.ID > 0)
			s.Equal("raw_user", user1.Name)
			s.Equal("", user1.Avatar)
		})
	}
}

func (s *QueryTestSuite) TestSave() {
	for _, query := range s.queries {
		tests := []struct {
			name  string
			setup func()
		}{
			{
				name: "success when create",
				setup: func() {
					user := User{Name: "save_create_user", Avatar: "save_create_avatar"}
					s.Nil(query.Save(&user))
					s.True(user.ID > 0)

					var user1 User
					s.Nil(query.Find(&user1, user.ID))
					s.Equal("save_create_user", user1.Name)
				},
			},
			{
				name: "success when update",
				setup: func() {
					user := User{Name: "save_update_user", Avatar: "save_update_avatar"}
					s.Nil(query.Create(&user))
					s.True(user.ID > 0)

					user.Name = "save_update_user1"
					s.Nil(query.Save(&user))

					var user1 User
					s.Nil(query.Find(&user1, user.ID))
					s.Equal("save_update_user1", user1.Name)
				},
			},
		}
		for _, test := range tests {
			s.Run(test.name, func() {
				test.setup()
			})
		}
	}
}

func (s *QueryTestSuite) TestSaveQuietly() {
	for _, query := range s.queries {
		tests := []struct {
			name  string
			setup func()
		}{
			{
				name: "success",
				setup: func() {
					user := User{Name: "event_save_quietly_name", Avatar: "save_quietly_avatar"}
					s.Nil(query.SaveQuietly(&user))
					s.True(user.ID > 0)
					s.Equal("event_save_quietly_name", user.Name)
					s.Equal("save_quietly_avatar", user.Avatar)

					var user1 User
					s.Nil(query.Find(&user1, user.ID))
					s.Equal("event_save_quietly_name", user1.Name)
					s.Equal("save_quietly_avatar", user1.Avatar)
				},
			},
		}
		for _, test := range tests {
			s.Run(test.name, func() {
				test.setup()
			})
		}
	}
}

func (s *QueryTestSuite) TestScope() {
	for driver, query := range s.queries {
		s.Run(driver.String(), func() {
			users := []User{{Name: "scope_user", Avatar: "scope_avatar"}, {Name: "scope_user1", Avatar: "scope_avatar1"}}
			s.Nil(query.Create(&users))
			s.True(users[0].ID > 0)
			s.True(users[1].ID > 0)

			var users1 []User
			s.Nil(query.Scopes(paginator("1", "1")).Find(&users1))

			s.Equal(1, len(users1))
			s.True(users1[0].ID > 0)
		})
	}
}

func (s *QueryTestSuite) TestSelect() {
	for driver, query := range s.queries {
		s.Run(driver.String(), func() {
			user := User{Name: "select_user", Avatar: "select_avatar"}
			s.Nil(query.Create(&user))
			s.True(user.ID > 0)

			user1 := User{Name: "select_user", Avatar: "select_avatar1"}
			s.Nil(query.Create(&user1))
			s.True(user1.ID > 0)

			user2 := User{Name: "select_user1", Avatar: "select_avatar1"}
			s.Nil(query.Create(&user2))
			s.True(user2.ID > 0)

			type Result struct {
				Name  string
				Count string
			}
			var result []Result
			s.Nil(query.Model(&User{}).Select("name, count(avatar) as count").Where("id in ?", []uint{user.ID, user1.ID, user2.ID}).Group("name").Get(&result))
			s.Equal(2, len(result))
			s.Equal("select_user", result[0].Name)
			s.Equal("2", result[0].Count)
			s.Equal("select_user1", result[1].Name)
			s.Equal("1", result[1].Count)

			var result1 []Result
			s.Nil(query.Model(&User{}).Select("name, count(avatar) as count").Group("name").Having("name = ?", "select_user").Get(&result1))

			s.Equal(1, len(result1))
			s.Equal("select_user", result1[0].Name)
			s.Equal("2", result1[0].Count)
		})
	}
}

func (s *QueryTestSuite) TestSharedLock() {
	for driver, query := range s.queries {
		if driver != ormcontract.DriverSqlite {
			s.Run(driver.String(), func() {
				user := User{Name: "shared_lock_user"}
				s.Nil(query.Create(&user))
				s.True(user.ID > 0)

				tx, err := query.Begin()
				s.Nil(err)
				var user1 User
				s.Nil(tx.SharedLock().Find(&user1, user.ID))
				s.True(user1.ID > 0)

				var user2 User
				s.Nil(query.SharedLock().Find(&user2, user.ID))
				s.True(user2.ID > 0)

				user1.Name += "1"
				s.Nil(tx.Save(&user1))

				s.Nil(tx.Commit())

				var user3 User
				s.Nil(query.Find(&user3, user.ID))
				s.Equal("shared_lock_user1", user3.Name)
			})
		}
	}
}

func (s *QueryTestSuite) TestSoftDelete() {
	for driver, query := range s.queries {
		s.Run(driver.String(), func() {
			user := User{Name: "soft_delete_user", Avatar: "soft_delete_avatar"}
			s.Nil(query.Create(&user))
			s.True(user.ID > 0)

			res, err := query.Where("name = ?", "soft_delete_user").Delete(&User{})
			s.Equal(int64(1), res.RowsAffected)
			s.Nil(err)

			var user1 User
			s.Nil(query.Find(&user1, user.ID))
			s.Equal(uint(0), user1.ID)

			var user2 User
			s.Nil(query.WithTrashed().Find(&user2, user.ID))
			s.True(user2.ID > 0)

			res, err = query.Where("name = ?", "soft_delete_user").ForceDelete(&User{})
			s.Equal(int64(1), res.RowsAffected)
			s.Nil(err)

			var user3 User
			s.Nil(query.WithTrashed().Find(&user3, user.ID))
			s.Equal(uint(0), user3.ID)
		})
	}
}

func (s *QueryTestSuite) TestSum() {
	for driver, query := range s.queries {
		s.Run(driver.String(), func() {
			user := User{Name: "count_user", Avatar: "count_avatar"}
			s.Nil(query.Create(&user))
			s.True(user.ID > 0)

			user1 := User{Name: "count_user", Avatar: "count_avatar1"}
			s.Nil(query.Create(&user1))
			s.True(user1.ID > 0)

			var value float64
			err := query.Table("users").Sum("id", &value)
			s.Nil(err)
			s.True(value > 0)
		})
	}
}

func (s *QueryTestSuite) TestTransactionSuccess() {
	for driver, query := range s.queries {
		s.Run(driver.String(), func() {
			user := User{Name: "transaction_success_user", Avatar: "transaction_success_avatar"}
			user1 := User{Name: "transaction_success_user1", Avatar: "transaction_success_avatar1"}
			tx, err := query.Begin()
			s.Nil(err)
			s.Nil(tx.Create(&user))
			s.Nil(tx.Create(&user1))
			s.Nil(tx.Commit())

			var user2, user3 User
			s.Nil(query.Find(&user2, user.ID))
			s.Nil(query.Find(&user3, user1.ID))
		})
	}
}

func (s *QueryTestSuite) TestTransactionError() {
	for driver, query := range s.queries {
		s.Run(driver.String(), func() {
			user := User{Name: "transaction_error_user", Avatar: "transaction_error_avatar"}
			user1 := User{Name: "transaction_error_user1", Avatar: "transaction_error_avatar1"}
			tx, err := query.Begin()
			s.Nil(err)
			s.Nil(tx.Create(&user))
			s.Nil(tx.Create(&user1))
			s.Nil(tx.Rollback())

			var users []User
			s.Nil(query.Where("name = ? or name = ?", "transaction_error_user", "transaction_error_user1").Find(&users))
			s.Equal(0, len(users))
		})
	}
}

func (s *QueryTestSuite) TestUpdate() {
	for _, query := range s.queries {
		tests := []struct {
			name  string
			setup func()
		}{
			{
				name: "update single column, success",
				setup: func() {
					users := []User{{Name: "updates_single_name", Avatar: "updates_single_avatar"}, {Name: "updates_single_name", Avatar: "updates_single_avatar1"}}
					s.Nil(query.Create(&users))
					s.True(users[0].ID > 0)
					s.True(users[1].ID > 0)

					res, err := query.Model(&User{}).Where("name = ?", "updates_single_name").Update("avatar", "update_single_avatar2")
					s.Equal(int64(2), res.RowsAffected)
					s.Nil(err)

					var user2 User
					s.Nil(query.Find(&user2, users[0].ID))
					s.Equal("update_single_avatar2", user2.Avatar)
					var user3 User
					s.Nil(query.Find(&user3, users[1].ID))
					s.Equal("update_single_avatar2", user3.Avatar)
				},
			},
			{
				name: "update columns by map, success",
				setup: func() {
					users := []User{{Name: "update_map_name", Avatar: "update_map_avatar"}, {Name: "update_map_name", Avatar: "update_map_avatar1"}}
					s.Nil(query.Create(&users))
					s.True(users[0].ID > 0)
					s.True(users[1].ID > 0)

					res, err := query.Model(&User{}).Where("name = ?", "update_map_name").Update(map[string]any{
						"avatar": "update_map_avatar2",
					})
					s.Equal(int64(2), res.RowsAffected)
					s.Nil(err)

					var user2 User
					s.Nil(query.Find(&user2, users[0].ID))
					s.Equal("update_map_avatar2", user2.Avatar)
					var user3 User
					s.Nil(query.Find(&user3, users[0].ID))
					s.Equal("update_map_avatar2", user3.Avatar)
				},
			},
			{
				name: "update columns by model, success",
				setup: func() {
					users := []User{{Name: "update_model_name", Avatar: "update_model_avatar"}, {Name: "update_model_name", Avatar: "update_model_avatar1"}}
					s.Nil(query.Create(&users))
					s.True(users[0].ID > 0)
					s.True(users[1].ID > 0)

					res, err := query.Model(&User{}).Where("name = ?", "update_model_name").Update(User{Avatar: "update_model_avatar2"})
					s.Equal(int64(2), res.RowsAffected)
					s.Nil(err)

					var user2 User
					s.Nil(query.Find(&user2, users[0].ID))
					s.Equal("update_model_avatar2", user2.Avatar)
					var user3 User
					s.Nil(query.Find(&user3, users[0].ID))
					s.Equal("update_model_avatar2", user3.Avatar)
				},
			},
		}
		for _, test := range tests {
			s.Run(test.name, func() {
				test.setup()
			})
		}
	}
}

func (s *QueryTestSuite) TestUpdateOrCreate() {
	for driver, query := range s.queries {
		s.Run(driver.String(), func() {
			var user User
			err := query.UpdateOrCreate(&user, User{Name: "update_or_create_user"}, User{Avatar: "update_or_create_avatar"})
			s.Nil(err)
			s.True(user.ID > 0)

			var user1 User
			err = query.Where("name", "update_or_create_user").Find(&user1)
			s.Nil(err)
			s.True(user1.ID > 0)

			var user2 User
			err = query.UpdateOrCreate(&user2, User{Name: "update_or_create_user"}, User{Avatar: "update_or_create_avatar1"})
			s.Nil(err)
			s.True(user2.ID > 0)
			s.Equal("update_or_create_avatar1", user2.Avatar)

			var user3 User
			err = query.Where("avatar", "update_or_create_avatar1").Find(&user3)
			s.Nil(err)
			s.True(user3.ID > 0)

			var count int64
			err = query.Model(User{}).Where("name", "update_or_create_user").Count(&count)
			s.Nil(err)
			s.Equal(int64(1), count)
		})
	}
}

func (s *QueryTestSuite) TestWhere() {
	for driver, query := range s.queries {
		s.Run(driver.String(), func() {
			user := User{Name: "where_user", Avatar: "where_avatar"}
			s.Nil(query.Create(&user))
			s.True(user.ID > 0)

			user1 := User{Name: "where_user1", Avatar: "where_avatar1"}
			s.Nil(query.Create(&user1))
			s.True(user1.ID > 0)

			var user2 []User
			s.Nil(query.Where("name = ?", "where_user").OrWhere("avatar = ?", "where_avatar1").Find(&user2))
			s.True(len(user2) > 0)

			var user3 User
			s.Nil(query.Where("name = 'where_user'").Find(&user3))
			s.True(user3.ID > 0)

			var user4 User
			s.Nil(query.Where("name", "where_user").Find(&user4))
			s.True(user4.ID > 0)
		})
	}
}

func (s *QueryTestSuite) TestWhereIn() {
	for driver, query := range s.queries {
		s.Run(driver.String(), func() {
			user := User{Name: "where_in_user", Avatar: "where_in_avatar"}
			s.Nil(query.Create(&user))
			s.True(user.ID > 0)

			user1 := User{Name: "where_in_user_1", Avatar: "where_in_avatar_1"}
			s.Nil(query.Create(&user1))
			s.True(user1.ID > 0)

			var users []User
			s.Nil(query.WhereIn("id", []any{user.ID, user1.ID}).Find(&users))
			s.True(len(users) == 2)
		})
	}
}

func (s *QueryTestSuite) TestOrWhereIn() {
	for driver, query := range s.queries {
		s.Run(driver.String(), func() {
			user := User{Name: "where_in_user", Avatar: "where_in_avatar"}
			s.Nil(query.Create(&user))
			s.True(user.ID > 0)

			user1 := User{Name: "where_in_user_1", Avatar: "where_in_avatar_1"}
			s.Nil(query.Create(&user1))
			s.True(user1.ID > 0)

			var users []User
			s.Nil(query.Where("id = ?", -1).OrWhereIn("id", []any{user.ID, user1.ID}).Find(&users))
			s.True(len(users) == 2)
		})
	}
}

<<<<<<< HEAD
func (s *QueryTestSuite) TestWhereHas() {
	for driver, query := range s.queries {
		s.Run(driver.String(), func() {
			user1 := User{Name: "George", Address: &Address{
				Name: "Address_1",
			}, Books: []*Book{{
				Name: "Book A",
			}, {
				Name: "Book B",
			}}}
			user2 := User{Name: "Andrew", Address: &Address{
				Name: "with address",
			},
			}

			user3 := User{Name: "Nick", Address: &Address{
				Name: "Address_2",
			}, Books: []*Book{{
				Name: "Book A",
			}, {
				Name: "Book B",
			}}}

			user4 := User{Name: "Nick", Address: &Address{
				Name: "Address_2",
			}, Books: []*Book{{
				Name: "Book A",
			}, {
				Name: "Book C",
			}}}

			var users []User

			s.Nil(query.Select(orm.Associations).Create(&user1))
			s.Nil(query.Select(orm.Associations).Create(&user2))
			s.Nil(query.Select(orm.Associations).Create(&user3))
			s.Nil(query.Select(orm.Associations).Create(&user4))

			query.WhereHas("books","user_id", func(query ormcontract.Query) ormcontract.Query {
				return query.Where("Name = ?", "Book A")
			}).Find(&users)


			fmt.Println("USER", len(users))
			
			// 3 users only they have specified book in the Query 
			s.Equal(3, len(users))

=======
func (s *QueryTestSuite) TestWhereNotIn() {
	for driver, query := range s.queries {
		s.Run(driver.String(), func() {
			user := User{Name: "where_in_user", Avatar: "where_in_avatar"}
			s.Nil(query.Create(&user))
			s.True(user.ID > 0)

			user1 := User{Name: "where_in_user_1", Avatar: "where_in_avatar_1"}
			s.Nil(query.Create(&user1))
			s.True(user1.ID > 0)

			user2 := User{Name: "where_in_user_2", Avatar: "where_in_avatar_2"}
			s.Nil(query.Create(&user2))
			s.True(user2.ID > 0)

			var user3 User
			s.Nil(query.Where("id = ?", user2.ID).WhereNotIn("id", []any{user.ID, user1.ID}).First(&user3))
			s.True(user3.ID == user2.ID)
		})
	}
}

func (s *QueryTestSuite) TestOrWhereNotIn() {
	for driver, query := range s.queries {
		s.Run(driver.String(), func() {
			user := User{Name: "where_in_user", Avatar: "where_in_avatar"}
			s.Nil(query.Create(&user))
			s.True(user.ID > 0)

			user1 := User{Name: "where_in_user_1", Avatar: "where_in_avatar_1"}
			s.Nil(query.Create(&user1))
			s.True(user1.ID > 0)

			user2 := User{Name: "where_in_user_2", Avatar: "where_in_avatar_2"}
			s.Nil(query.Create(&user2))
			s.True(user2.ID > 0)

			var users []User
			s.Nil(query.Where("id = ?", -1).OrWhereNotIn("id", []any{user.ID, user1.ID}).Find(&users))
			var user2Found bool
			for _, user := range users {
				if user.ID == user2.ID {
					user2Found = true
				}
			}
			s.True(user2Found)
		})
	}
}

func (s *QueryTestSuite) TestWhereBetween() {
	for driver, query := range s.queries {
		s.Run(driver.String(), func() {
			user := User{Name: "where_between_user", Avatar: "where_between_avatar"}
			s.Nil(query.Create(&user))
			s.True(user.ID > 0)

			user1 := User{Name: "where_between_user_1", Avatar: "where_between_avatar_1"}
			s.Nil(query.Create(&user1))
			s.True(user1.ID > 0)

			user2 := User{Name: "where_between_user_2", Avatar: "where_between_avatar_2"}
			s.Nil(query.Create(&user2))
			s.True(user2.ID > 0)

			var users []User
			s.Nil(query.WhereBetween("id", user.ID, user2.ID).Find(&users))
			s.True(len(users) == 3)
		})
	}
}

func (s *QueryTestSuite) TestWhereNotBetween() {
	for driver, query := range s.queries {
		s.Run(driver.String(), func() {
			user := User{Name: "where_not_between_user", Avatar: "where_not_between_avatar"}
			s.Nil(query.Create(&user))
			s.True(user.ID > 0)

			user1 := User{Name: "where_not_between_user", Avatar: "where_not_between_avatar_1"}
			s.Nil(query.Create(&user1))
			s.True(user1.ID > 0)

			user2 := User{Name: "where_not_between_user", Avatar: "where_not_between_avatar_2"}
			s.Nil(query.Create(&user2))
			s.True(user2.ID > 0)

			user3 := User{Name: "where_not_between_user", Avatar: "where_not_between_avatar_2"}
			s.Nil(query.Create(&user3))
			s.True(user3.ID > 0)

			var users []User
			s.Nil(query.Where("name = ?", "where_not_between_user").WhereNotBetween("id", user.ID, user2.ID).Find(&users))
			s.True(len(users) == 1)
			s.True(users[0].ID == user3.ID)
>>>>>>> d397e5c6
		})
	}
}

func (s *QueryTestSuite) TestWithoutEvents() {
	for _, query := range s.queries {
		tests := []struct {
			name  string
			setup func()
		}{
			{
				name: "success",
				setup: func() {
					user := User{Name: "event_save_without_name", Avatar: "without_events_avatar"}
					s.Nil(query.WithoutEvents().Save(&user))
					s.True(user.ID > 0)
					s.Equal("without_events_avatar", user.Avatar)

					var user1 User
					s.Nil(query.Find(&user1, user.ID))
					s.Equal("event_save_without_name", user1.Name)
					s.Equal("without_events_avatar", user1.Avatar)
				},
			},
		}
		for _, test := range tests {
			s.Run(test.name, func() {
				test.setup()
			})
		}
	}
}

func (s *QueryTestSuite) TestWith() {
	for driver, query := range s.queries {
		s.Run(driver.String(), func() {
			user := User{Name: "with_user", Address: &Address{
				Name: "with_address",
			}, Books: []*Book{{
				Name: "with_book0",
			}, {
				Name: "with_book1",
			}}}
			s.Nil(query.Select(orm.Associations).Create(&user))
			s.True(user.ID > 0)
			s.True(user.Address.ID > 0)
			s.True(user.Books[0].ID > 0)
			s.True(user.Books[1].ID > 0)

			tests := []struct {
				description string
				setup       func(description string)
			}{
				{
					description: "simple",
					setup: func(description string) {
						var user1 User
						s.Nil(query.With("Address").With("Books").Find(&user1, user.ID))
						s.True(user1.ID > 0)
						s.True(user1.Address.ID > 0)
						s.True(user1.Books[0].ID > 0)
						s.True(user1.Books[1].ID > 0)
					},
				},
				{
					description: "with simple conditions",
					setup: func(description string) {
						var user1 User
						s.Nil(query.With("Books", "name = ?", "with_book0").Find(&user1, user.ID))
						s.True(user1.ID > 0)
						s.Nil(user1.Address)
						s.Equal(1, len(user1.Books))
						s.Equal("with_book0", user1.Books[0].Name)
					},
				},
				{
					description: "with func conditions",
					setup: func(description string) {
						var user1 User
						s.Nil(query.With("Books", func(query ormcontract.Query) ormcontract.Query {
							return query.Where("name = ?", "with_book0")
						}).Find(&user1, user.ID))
						s.True(user1.ID > 0)
						s.Nil(user1.Address)
						s.Equal(1, len(user1.Books))
						s.Equal("with_book0", user1.Books[0].Name)
					},
				},
			}
			for _, test := range tests {
				test.setup(test.description)
			}
		})
	}
}

func (s *QueryTestSuite) TestWithNesting() {
	for driver, query := range s.queries {
		s.Run(driver.String(), func() {
			user := User{Name: "with_nesting_user", Books: []*Book{{
				Name:   "with_nesting_book0",
				Author: &Author{Name: "with_nesting_author0"},
			}, {
				Name:   "with_nesting_book1",
				Author: &Author{Name: "with_nesting_author1"},
			}}}
			s.Nil(query.Select(orm.Associations).Create(&user))
			s.True(user.ID > 0)
			s.True(user.Books[0].ID > 0)
			s.True(user.Books[0].Author.ID > 0)
			s.True(user.Books[1].ID > 0)
			s.True(user.Books[1].Author.ID > 0)

			var user1 User
			s.Nil(query.With("Books.Author").Find(&user1, user.ID))
			s.True(user1.ID > 0)
			s.Equal("with_nesting_user", user1.Name)
			s.True(user1.Books[0].ID > 0)
			s.Equal("with_nesting_book0", user1.Books[0].Name)
			s.True(user1.Books[0].Author.ID > 0)
			s.Equal("with_nesting_author0", user1.Books[0].Author.Name)
			s.True(user1.Books[1].ID > 0)
			s.Equal("with_nesting_book1", user1.Books[1].Name)
			s.True(user1.Books[1].Author.ID > 0)
			s.Equal("with_nesting_author1", user1.Books[1].Author.Name)
		})
	}
}

func (s *QueryTestSuite) TestDBRaw() {
	userName := "db_raw"
	for driver, query := range s.queries {
		s.Run(driver.String(), func() {
			user := User{Name: userName}

			s.Nil(query.Create(&user))
			s.True(user.ID > 0)
			switch driver {
			case ormcontract.DriverSqlserver, ormcontract.DriverMysql:
				res, err := query.Model(&user).Update("Name", databasedb.Raw("concat(name, ?)", driver.String()))
				s.Nil(err)
				s.Equal(int64(1), res.RowsAffected)
			default:
				res, err := query.Model(&user).Update("Name", databasedb.Raw("name || ?", driver.String()))
				s.Nil(err)
				s.Equal(int64(1), res.RowsAffected)
			}

			var user1 User
			s.Nil(query.Find(&user1, user.ID))
			s.True(user1.ID > 0)
			s.True(user1.Name == userName+driver.String())
		})
	}
}

func TestCustomConnection(t *testing.T) {
	if env.IsWindows() {
		t.Skip("Skipping tests of using docker")
	}

	if err := testDatabaseDocker.Fresh(); err != nil {
		t.Fatal(err)
	}

	mysqlDocker := NewMysqlDocker(testDatabaseDocker)
	query, err := mysqlDocker.New()
	if err != nil {
		log.Fatalf("Init mysql error: %s", err)
	}
	postgresqlDocker := NewPostgresqlDocker(testDatabaseDocker)
	_, err = postgresqlDocker.New()
	if err != nil {
		log.Fatalf("Init mysql error: %s", err)
	}

	review := Review{Body: "create_review"}
	assert.Nil(t, query.Create(&review))
	assert.True(t, review.ID > 0)

	var review1 Review
	assert.Nil(t, query.Where("body", "create_review").First(&review1))
	assert.True(t, review1.ID > 0)

	config := testDatabaseDocker.Postgresql.Config()
	mysqlDocker.MockConfig.On("Get", "database.connections.postgresql.read").Return(nil)
	mysqlDocker.MockConfig.On("Get", "database.connections.postgresql.write").Return(nil)
	mysqlDocker.MockConfig.On("GetString", "database.connections.postgresql.host").Return("localhost")
	mysqlDocker.MockConfig.On("GetString", "database.connections.postgresql.username").Return(config.Username)
	mysqlDocker.MockConfig.On("GetString", "database.connections.postgresql.password").Return(config.Password)
	mysqlDocker.MockConfig.On("GetString", "database.connections.postgresql.driver").Return(ormcontract.DriverPostgresql.String())
	mysqlDocker.MockConfig.On("GetString", "database.connections.postgresql.database").Return(config.Database)
	mysqlDocker.MockConfig.On("GetString", "database.connections.postgresql.sslmode").Return("disable")
	mysqlDocker.MockConfig.On("GetString", "database.connections.postgresql.timezone").Return("UTC")
	mysqlDocker.MockConfig.On("GetString", "database.connections.postgresql.prefix").Return("")
	mysqlDocker.MockConfig.On("GetBool", "database.connections.postgresql.singular").Return(false)
	mysqlDocker.MockConfig.On("GetInt", "database.connections.postgresql.port").Return(config.Port)

	product := Product{Name: "create_product"}
	assert.Nil(t, query.Create(&product))
	assert.True(t, product.ID > 0)

	var product1 Product
	assert.Nil(t, query.Where("name", "create_product").First(&product1))
	assert.True(t, product1.ID > 0)

	var product2 Product
	assert.Nil(t, query.Where("name", "create_product1").First(&product2))
	assert.True(t, product2.ID == 0)

	mysqlDocker.MockConfig.On("GetString", "database.connections.dummy.driver").Return("")

	person := Person{Name: "create_person"}
	assert.NotNil(t, query.Create(&person))
	assert.True(t, person.ID == 0)
}

func TestReadWriteSeparate(t *testing.T) {
	if env.IsWindows() {
		t.Skip("Skipping tests of using docker")
	}

	if err := testDatabaseDocker.Fresh(); err != nil {
		t.Fatal(err)
	}

	writeDatabaseDocker, err := supportdocker.InitDatabase()
	if err != nil {
		log.Fatalf("Init docker error: %s", err)
	}

	readMysqlDocker := NewMysqlDocker(testDatabaseDocker)
	readMysqlQuery, err := readMysqlDocker.New()
	if err != nil {
		log.Fatalf("Get read mysql error: %s", err)
	}

	writeMysqlDocker := NewMysqlDocker(writeDatabaseDocker)
	writeMysqlQuery, err := writeMysqlDocker.New()
	if err != nil {
		log.Fatalf("Get write mysql error: %s", err)
	}

	writeMysqlDocker.MockReadWrite(readMysqlDocker.Port, writeMysqlDocker.Port)
	mysqlQuery, err := writeMysqlDocker.Query(false)
	if err != nil {
		log.Fatalf("Get mysql gorm error: %s", err)
	}

	readPostgresqlDocker := NewPostgresqlDocker(testDatabaseDocker)
	readPostgresqlQuery, err := readPostgresqlDocker.New()
	if err != nil {
		log.Fatalf("Get read postgresql error: %s", err)
	}

	writePostgresqlDocker := NewPostgresqlDocker(writeDatabaseDocker)
	writePostgresqlQuery, err := writePostgresqlDocker.New()
	if err != nil {
		log.Fatalf("Get write postgresql error: %s", err)
	}

	writePostgresqlDocker.MockReadWrite(readPostgresqlDocker.Port, writePostgresqlDocker.Port)
	postgresqlQuery, err := writePostgresqlDocker.Query(false)
	if err != nil {
		log.Fatalf("Get postgresql gorm error: %s", err)
	}

	readSqliteDocker := NewSqliteDocker(dbDatabase)
	readSqliteQuery, err := readSqliteDocker.New()
	if err != nil {
		log.Fatalf("Get read sqlite error: %s", err)
	}

	writeSqliteDocker := NewSqliteDocker(dbDatabase1)
	writeSqliteQuery, err := writeSqliteDocker.New()
	if err != nil {
		log.Fatalf("Get write sqlite error: %s", err)
	}

	writeSqliteDocker.MockReadWrite()
	sqliteDB, err := writeSqliteDocker.Query(false)
	if err != nil {
		log.Fatalf("Get sqlite gorm error: %s", err)
	}

	readSqlserverDocker := NewSqlserverDocker(testDatabaseDocker)
	readSqlserverQuery, err := readSqlserverDocker.New()
	if err != nil {
		log.Fatalf("Get read sqlserver error: %s", err)
	}

	writeSqlserverDocker := NewSqlserverDocker(writeDatabaseDocker)
	writeSqlserverQuery, err := writeSqlserverDocker.New()
	if err != nil {
		log.Fatalf("Get write sqlserver error: %s", err)
	}
	writeSqlserverDocker.MockReadWrite(readSqlserverDocker.Port, writeSqlserverDocker.Port)
	sqlserverDB, err := writeSqlserverDocker.Query(false)
	if err != nil {
		log.Fatalf("Get sqlserver gorm error: %s", err)
	}

	dbs := map[ormcontract.Driver]map[string]ormcontract.Query{
		ormcontract.DriverMysql: {
			"mix":   mysqlQuery,
			"read":  readMysqlQuery,
			"write": writeMysqlQuery,
		},
		ormcontract.DriverPostgresql: {
			"mix":   postgresqlQuery,
			"read":  readPostgresqlQuery,
			"write": writePostgresqlQuery,
		},
		ormcontract.DriverSqlite: {
			"mix":   sqliteDB,
			"read":  readSqliteQuery,
			"write": writeSqliteQuery,
		},
		ormcontract.DriverSqlserver: {
			"mix":   sqlserverDB,
			"read":  readSqlserverQuery,
			"write": writeSqlserverQuery,
		},
	}

	for drive, db := range dbs {
		t.Run(drive.String(), func(t *testing.T) {
			user := User{Name: "user"}
			assert.Nil(t, db["mix"].Create(&user))
			assert.True(t, user.ID > 0)

			var user2 User
			assert.Nil(t, db["mix"].Find(&user2, user.ID))
			assert.True(t, user2.ID == 0)

			var user3 User
			assert.Nil(t, db["read"].Find(&user3, user.ID))
			assert.True(t, user3.ID == 0)

			var user4 User
			assert.Nil(t, db["write"].Find(&user4, user.ID))
			assert.True(t, user4.ID > 0)
		})
	}

	defer assert.Nil(t, writeDatabaseDocker.Stop())
	defer assert.Nil(t, file.Remove(dbDatabase1))
}

func TestTablePrefixAndSingular(t *testing.T) {
	if env.IsWindows() {
		t.Skip("Skipping tests of using docker")
	}

	if err := testDatabaseDocker.Fresh(); err != nil {
		t.Fatal(err)
	}

	mysqlDocker := NewMysqlDocker(testDatabaseDocker)
	mysqlQuery, err := mysqlDocker.NewWithPrefixAndSingular()
	if err != nil {
		log.Fatalf("Init mysql error: %s", err)
	}

	postgresqlDocker := NewPostgresqlDocker(testDatabaseDocker)
	postgresqlQuery, err := postgresqlDocker.NewWithPrefixAndSingular()
	if err != nil {
		log.Fatalf("Init postgresql error: %s", err)
	}

	sqliteDocker := NewSqliteDocker(dbDatabase)
	sqliteDB, err := sqliteDocker.NewWithPrefixAndSingular()
	if err != nil {
		log.Fatalf("Init sqlite error: %s", err)
	}

	sqlserverDocker := NewSqlserverDocker(testDatabaseDocker)
	sqlserverDB, err := sqlserverDocker.NewWithPrefixAndSingular()
	if err != nil {
		log.Fatalf("Init sqlserver error: %s", err)
	}

	dbs := map[ormcontract.Driver]ormcontract.Query{
		ormcontract.DriverMysql:      mysqlQuery,
		ormcontract.DriverPostgresql: postgresqlQuery,
		ormcontract.DriverSqlite:     sqliteDB,
		ormcontract.DriverSqlserver:  sqlserverDB,
	}

	for drive, db := range dbs {
		t.Run(drive.String(), func(t *testing.T) {
			user := User{Name: "user"}
			assert.Nil(t, db.Create(&user))
			assert.True(t, user.ID > 0)

			var user1 User
			assert.Nil(t, db.Find(&user1, user.ID))
			assert.True(t, user1.ID > 0)
		})
	}
}

func paginator(page string, limit string) func(methods ormcontract.Query) ormcontract.Query {
	return func(query ormcontract.Query) ormcontract.Query {
		page, _ := strconv.Atoi(page)
		limit, _ := strconv.Atoi(limit)
		offset := (page - 1) * limit

		return query.Offset(offset).Limit(limit)
	}
}<|MERGE_RESOLUTION|>--- conflicted
+++ resolved
@@ -2809,7 +2809,6 @@
 	}
 }
 
-<<<<<<< HEAD
 func (s *QueryTestSuite) TestWhereHas() {
 	for driver, query := range s.queries {
 		s.Run(driver.String(), func() {
@@ -2857,8 +2856,10 @@
 			
 			// 3 users only they have specified book in the Query 
 			s.Equal(3, len(users))
-
-=======
+		})
+	}
+}
+
 func (s *QueryTestSuite) TestWhereNotIn() {
 	for driver, query := range s.queries {
 		s.Run(driver.String(), func() {
@@ -2954,7 +2955,6 @@
 			s.Nil(query.Where("name = ?", "where_not_between_user").WhereNotBetween("id", user.ID, user2.ID).Find(&users))
 			s.True(len(users) == 1)
 			s.True(users[0].ID == user3.ID)
->>>>>>> d397e5c6
 		})
 	}
 }
