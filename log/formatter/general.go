--- conflicted
+++ resolved
@@ -76,11 +76,7 @@
 					return "", err
 				}
 
-<<<<<<< HEAD
-				builder.WriteString(fmt.Sprintf("%s: %v\n", key, string(v)))
-=======
 				builder.WriteString(fmt.Sprintf(`%s: %v"\n`, key, string(v)))
->>>>>>> f4385e53
 			}
 		}
 
