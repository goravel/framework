package console

import (
<<<<<<< HEAD
=======
	"fmt"
>>>>>>> 2bddc53e
	"os"
	"strings"

	"github.com/gookit/color"

	"github.com/goravel/framework/contracts/config"
	"github.com/goravel/framework/contracts/console"
	"github.com/goravel/framework/contracts/console/command"
	"github.com/goravel/framework/support/str"
)

type KeyGenerateCommand struct {
	config config.Config
}

func NewKeyGenerateCommand(config config.Config) *KeyGenerateCommand {
	return &KeyGenerateCommand{
		config: config,
	}
}

// Signature The name and signature of the console command.
func (receiver *KeyGenerateCommand) Signature() string {
	return "key:generate"
}

// Description The console command description.
func (receiver *KeyGenerateCommand) Description() string {
	return "Set the application key"
}

// Extend The console command extend.
func (receiver *KeyGenerateCommand) Extend() command.Extend {
	return command.Extend{
		Category: "key",
	}
}

// Handle Execute the console command.
func (receiver *KeyGenerateCommand) Handle(ctx console.Context) error {
	if receiver.config.GetString("app.env") == "production" {
		color.Yellowln("**************************************")
		color.Yellowln("*     Application In Production!     *")
		color.Yellowln("**************************************")
		color.Println(color.New(color.Green).Sprintf("Do you really wish to run this command? (yes/no) ") + "[" + color.New(color.Yellow).Sprintf("no") + "]" + ":")

		var result string
		_, err := fmt.Scanln(&result)
		if err != nil {
			color.Redln(err.Error())

			return nil
		}

		if result != "yes" {
			color.Yellowln("Command Canceled")

			return nil
		}
	}

	key := receiver.generateRandomKey()
	if err := receiver.writeNewEnvironmentFileWith(key); err != nil {
		color.Redln(err.Error())

		return nil
	}

	color.Greenln("Application key set successfully")

	return nil
}

// generateRandomKey Generate a random key for the application.
func (receiver *KeyGenerateCommand) generateRandomKey() string {
	return str.Random(32)
}

// writeNewEnvironmentFileWith Write a new environment file with the given key.
func (receiver *KeyGenerateCommand) writeNewEnvironmentFileWith(key string) error {
	content, err := os.ReadFile(".env")
	if err != nil {
		return err
	}

	newContent := strings.Replace(string(content), "APP_KEY="+receiver.config.GetString("app.key"), "APP_KEY="+key, 1)

	err = os.WriteFile(".env", []byte(newContent), 0644)
	if err != nil {
		return err
	}

	return nil
}<|MERGE_RESOLUTION|>--- conflicted
+++ resolved
@@ -1,10 +1,7 @@
 package console
 
 import (
-<<<<<<< HEAD
-=======
 	"fmt"
->>>>>>> 2bddc53e
 	"os"
 	"strings"
 
