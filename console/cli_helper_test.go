package console

import (
	"bytes"
	"io"
	"testing"

	"github.com/stretchr/testify/assert"

	"github.com/goravel/framework/console/console"
	contractsconsole "github.com/goravel/framework/contracts/console"
	"github.com/goravel/framework/contracts/console/command"
	"github.com/goravel/framework/support/color"
)

func TestShowCommandHelp_HelpPrinterCustom(t *testing.T) {
	output := &bytes.Buffer{}
	cliApp := &Application{
		name:       "artisan",
		usage:      "Goravel Framework",
		usageText:  "artisan command [options] [arguments...]",
		useArtisan: true,
		version:    "v1.16.0",
		writer:     output,
	}
	cliApp.Register([]contractsconsole.Command{
		&TestFooCommand{},
		&TestBarCommand{},
		console.NewHelpCommand(),
	})

	tests := []struct {
		name           string
		call           string
		containsOutput []string
	}{
		{
			name: "print app help",
			call: "help",
			containsOutput: []string{
				color.Yellow().Sprint("Usage:"),
				color.Yellow().Sprint("Global options:"),
				color.Yellow().Sprint("Available commands:"),
				color.Yellow().Sprint("test"),
				color.Green().Sprint("test:foo"),
				color.Green().Sprint("test:bar"),
			},
		},
		{
			name: "print command help",
			call: "test:foo --help",
			containsOutput: []string{
				color.Yellow().Sprint("Description:"),
				color.Yellow().Sprint("Usage:"),
				color.Yellow().Sprint("Global options:"),
				color.Yellow().Sprint("Options:"),
				color.Green().Sprint("-b, --bool"),
				color.Green().Sprint("-i, --int"),
				color.Blue().Sprint("int"),
				color.Green().Sprint("    --no-ansi"),
				color.Green().Sprint("-h, --help"),
			},
		},
		{
			name: "print command help(check flag sorted)",
			call: "test:foo --help --no-ansi",
			containsOutput: []string{
				`Description:
   Test command

Usage:
<<<<<<< HEAD
   test [global options] test:foo [options] <string_arg> <two_string_args...> [uint16_arg] [any_count_string_args...]

Global options:
   -h, --help       Show help
       --no-ansi    Force disable ANSI output
   -v, --version    Print the version

Options:
   -b, --bool    Bool flag
   -i, --int     int flag
   -h, --help    Show help`,
=======
   artisan test:foo [options] [arguments...]

Options:
   -b, --bool       Bool flag [default: false]
   -h, --help       Show help
   -i, --int        int flag [default: 0]
       --no-ansi    Force disable ANSI output`,
>>>>>>> 3b9edf6d
			},
		},
		{
			name: "print version",
			call: "--version",
			containsOutput: []string{
				"Goravel Framework " + color.Green().Sprint("v1.16.0"),
			},
		},
		{
			name: "command not found",
			call: "not-found",
			containsOutput: []string{
				color.New(color.FgLightRed).Sprint("Command 'not-found' is not defined."),
			},
		},
		{
			name: "command not found(suggest)",
			call: "test",
			containsOutput: []string{
				color.New(color.FgLightRed).Sprint("Command 'test' is not defined. Did you mean one of these?"),
				color.Gray().Sprint("  test:bar"),
				color.Gray().Sprint("  test:foo"),
			},
		},
		{
			name: "command not found(suggest)",
			call: "fo",
			containsOutput: []string{
				color.New(color.FgLightRed).Sprint("Command 'fo' is not defined. Did you mean this?"),
				color.Gray().Sprint("  test:foo"),
			},
		},
		{
			name: "option not found",
			call: "test:foo --not-found",
			containsOutput: []string{
				color.Red().Sprint("The 'not-found' option does not exist."),
			},
		},
		{
			name: "option needs a value",
			call: "test:foo --int",
			containsOutput: []string{
				color.Red().Sprint("The '--int' option requires a value."),
			},
		},
		{
			name: "option value is not valid",
			call: "test:foo --int not-a-number",
			containsOutput: []string{
				color.Red().Sprint("Invalid value 'not-a-number' for option 'int'."),
			},
		},
		{
			name: "argument need a value",
			call: "test:foo --int 0",
			containsOutput: []string{
				color.Red().Sprint("The 'string_arg' argument requires a value."),
			},
		},
		{
			name: "argument need a few values",
			call: "test:foo --int 0 string_arg",
			containsOutput: []string{
				color.Red().Sprint("The 'two_string_args' argument requires at least 2 values."),
			},
		},
		{
			name: "argument value is not valid",
			call: "test:foo --int 0 string_arg string_args1 string_args2 not-a-number",
			containsOutput: []string{
				color.Red().Sprint("Invalid value 'not-a-number' for argument 'uint16_arg'. Error: strconv.ParseUint: parsing \"not-a-number\": invalid syntax"),
			},
		},
		{
			name: "no ansi color",
			call: "--no-ansi",
			containsOutput: []string{
				`Goravel Framework v1.16.0

Usage:
   artisan command [options] [arguments...]

Global options:
       --no-ansi    Force disable ANSI output
   -v, --version    Print the version

Available commands:
  help      Shows a list of commands
 test:
  test:bar  Test command
  test:foo  Test command`,
			},
		},
	}
	for _, tt := range tests {
		t.Run(tt.name, func(t *testing.T) {
			got := color.CaptureOutput(func(io.Writer) {
				assert.NoError(t, cliApp.Call(tt.call))
			})
			if len(got) == 0 {
				got = output.String()
			}
			for _, contain := range tt.containsOutput {
				assert.Contains(t, got, contain)
			}
		})
	}
}

type TestFooCommand struct {
}

type TestBarCommand struct {
	TestFooCommand
}

func (receiver *TestFooCommand) Signature() string {
	return "test:foo"
}

func (receiver *TestFooCommand) Description() string {
	return "Test command"
}

func (receiver *TestFooCommand) Extend() command.Extend {
	return command.Extend{
		Category: "test",
		Flags: []command.Flag{
			&command.BoolFlag{
				Name:    "bool",
				Aliases: []string{"b"},
				Usage:   "bool flag",
			},
			&command.IntFlag{
				Name:    "int",
				Aliases: []string{"i"},
				Usage:   "<fg=blue>int</> flag",
			},
		},
		Arguments: []command.Argument{
			&command.ArgumentString{
				Name:     "string_arg",
				Usage:    "string argument",
				Required: true,
			},
			&command.ArgumentStringSlice{
				Name:  "two_string_args",
				Usage: "string arguments",
				Min:   2,
				Max:   2,
			},
			&command.ArgumentUint16{
				Name:  "uint16_arg",
				Usage: "uint16 argument",
			},
			&command.ArgumentStringSlice{
				Name:  "any_count_string_args",
				Usage: "string arguments",
				Min:   0,
				Max:   -1,
			},
		},
	}
}

func (receiver *TestFooCommand) Handle(_ contractsconsole.Context) error {
	return nil
}

func (receiver *TestBarCommand) Signature() string {
	return "test:bar"
}

func TestLexicographicLess(t *testing.T) {
	tests := []struct {
		i        string
		j        string
		expected bool
	}{
		{"", "a", true},
		{"a", "", false},
		{"a", "a", false},
		{"a", "A", false},
		{"A", "a", true},
		{"aa", "a", false},
		{"a", "aa", true},
		{"a", "b", true},
		{"a", "B", true},
		{"A", "b", true},
		{"A", "B", true},
	}

	for _, tt := range tests {
		actual := lexicographicLess(tt.i, tt.j)
		assert.Equal(t, tt.expected, actual)
	}
}<|MERGE_RESOLUTION|>--- conflicted
+++ resolved
@@ -69,27 +69,13 @@
    Test command
 
 Usage:
-<<<<<<< HEAD
-   test [global options] test:foo [options] <string_arg> <two_string_args...> [uint16_arg] [any_count_string_args...]
-
-Global options:
-   -h, --help       Show help
-       --no-ansi    Force disable ANSI output
-   -v, --version    Print the version
-
-Options:
-   -b, --bool    Bool flag
-   -i, --int     int flag
-   -h, --help    Show help`,
-=======
-   artisan test:foo [options] [arguments...]
+   artisan test:foo [options] <string_arg> <two_string_args...> [uint16_arg] [any_count_string_args...]
 
 Options:
    -b, --bool       Bool flag [default: false]
    -h, --help       Show help
    -i, --int        int flag [default: 0]
        --no-ansi    Force disable ANSI output`,
->>>>>>> 3b9edf6d
 			},
 		},
 		{
