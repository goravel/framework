package console

import (
	"context"
	"io"
	"os"
	"slices"
	"strings"

	"github.com/urfave/cli/v3"

	"github.com/goravel/framework/contracts/console"
	"github.com/goravel/framework/contracts/console/command"
	"github.com/goravel/framework/errors"
	"github.com/goravel/framework/support/color"
	"github.com/goravel/framework/support/env"
)

var (
	noANSI     bool
	noANSIFlag = &cli.BoolFlag{
		Name:        "no-ansi",
		Destination: &noANSI,
		HideDefault: true,
		Usage:       "Force disable ANSI output",
	}
)

type Application struct {
	commands   []cli.Command
	name       string
	usage      string
	usageText  string
	useArtisan bool
	version    string
	writer     io.Writer
}

// NewApplication Create a new Artisan application.
// Will add artisan flag to the command if useArtisan is true.
func NewApplication(name, usage, usageText, version string, useArtisan bool) console.Artisan {
	return &Application{
		name:       name,
		usage:      usage,
		usageText:  usageText,
		useArtisan: useArtisan,
		version:    version,
		writer:     os.Stdout,
	}
}

func (r *Application) Register(commands []console.Command) {
	for _, item := range commands {
<<<<<<< HEAD
		item := item
		arguments, err := argumentsToCliArgs(item.Extend().Arguments)
		if err != nil {
			color.Errorln(errors.ConsoleCommandRegistrationFailed.Args(item.Signature(), err).Error())
			continue
		}
=======
>>>>>>> 3b9edf6d
		cliCommand := cli.Command{
			Name:  item.Signature(),
			Usage: item.Description(),
			Action: func(ctx context.Context, cmd *cli.Command) error {
				cliCtx := NewCliContext(cmd)
				if cliCtx.OptionBool("help") {
					return cli.ShowCommandHelp(ctx, cmd, cmd.Name)
				}

				return item.Handle(cliCtx)
			},
			Category:     item.Extend().Category,
			ArgsUsage:    item.Extend().ArgsUsage,
			Flags:        flagsToCliFlags(item.Extend().Flags),
			Arguments:    arguments,
			OnUsageError: onUsageError,
		}

		r.commands = append(r.commands, cliCommand)
	}
}

// Call Run an Artisan console command by name.
func (r *Application) Call(command string) error {
	if len(os.Args) == 0 {
		return nil
	}

	commands := []string{os.Args[0]}

	if r.useArtisan {
		commands = append(commands, "artisan")
	}

	return r.Run(append(commands, strings.Split(command, " ")...), false)
}

// CallAndExit Run an Artisan console command by name and exit.
func (r *Application) CallAndExit(command string) {
	if len(os.Args) == 0 {
		return
	}

	commands := []string{os.Args[0]}

	if r.useArtisan {
		commands = append(commands, "artisan")
	}

	_ = r.Run(append(commands, strings.Split(command, " ")...), true)
}

// Run a command. Args come from os.Args.
func (r *Application) Run(args []string, exitIfArtisan bool) error {
	if noANSI || env.IsNoANSI() || slices.Contains(args, "--no-ansi") {
		color.Disable()
	} else {
		color.Enable()
	}

	artisanIndex := -1
	if r.useArtisan {
		for i, arg := range args {
			if arg == "artisan" {
				artisanIndex = i
				break
			}
		}
	} else {
		artisanIndex = 0
	}

	if artisanIndex != -1 {
		command := r.command()
		if artisanIndex+1 == len(args) {
			args = append(args, "help")
		}

		cliArgs := append([]string{args[0]}, args[artisanIndex+1:]...)
		if err := command.Run(context.Background(), cliArgs); err != nil {
			if exitIfArtisan {
				panic(err.Error())
			}

			return err
		}

		if exitIfArtisan {
			os.Exit(0)
		}
	}

	return nil
}

func (r *Application) command() *cli.Command {
	commands := make([]*cli.Command, len(r.commands))
	for i, cmd := range r.commands {
		commands[i] = &cmd
	}

	command := &cli.Command{}
	command.CommandNotFound = commandNotFound
	command.Commands = commands
	command.Flags = []cli.Flag{noANSIFlag}
	command.Name = r.name
	command.OnUsageError = onUsageError
	command.Usage = r.usage
	command.UsageText = r.usageText
	command.Version = r.version
	command.Writer = r.writer

	// There is a concurrency issue with urfave/cli v3 when help is not hidden.
	command.HideHelp = true

	return command
}

func flagsToCliFlags(flags []command.Flag) []cli.Flag {
	var cliFlags []cli.Flag
	for _, flag := range flags {
		switch flag.Type() {
		case command.FlagTypeBool:
			flag := flag.(*command.BoolFlag)
			cliFlags = append(cliFlags, &cli.BoolFlag{
				Name:        flag.Name,
				Aliases:     flag.Aliases,
				HideDefault: flag.DisableDefaultText,
				Usage:       flag.Usage,
				Required:    flag.Required,
				Value:       flag.Value,
			})
		case command.FlagTypeFloat64:
			flag := flag.(*command.Float64Flag)
			cliFlags = append(cliFlags, &cli.FloatFlag{
				Name:     flag.Name,
				Aliases:  flag.Aliases,
				Usage:    flag.Usage,
				Required: flag.Required,
				Value:    flag.Value,
			})
		case command.FlagTypeFloat64Slice:
			flag := flag.(*command.Float64SliceFlag)
			cliFlags = append(cliFlags, &cli.FloatSliceFlag{
				Name:     flag.Name,
				Aliases:  flag.Aliases,
				Usage:    flag.Usage,
				Required: flag.Required,
				Value:    cli.NewFloatSlice(flag.Value...).Value(),
			})
		case command.FlagTypeInt:
			flag := flag.(*command.IntFlag)
			cliFlags = append(cliFlags, &cli.IntFlag{
				Name:     flag.Name,
				Aliases:  flag.Aliases,
				Usage:    flag.Usage,
				Required: flag.Required,
				Value:    flag.Value,
			})
		case command.FlagTypeIntSlice:
			flag := flag.(*command.IntSliceFlag)
			cliFlags = append(cliFlags, &cli.IntSliceFlag{
				Name:     flag.Name,
				Aliases:  flag.Aliases,
				Usage:    flag.Usage,
				Required: flag.Required,
				Value:    flag.Value,
			})
		case command.FlagTypeInt64:
			flag := flag.(*command.Int64Flag)
			cliFlags = append(cliFlags, &cli.Int64Flag{
				Name:     flag.Name,
				Aliases:  flag.Aliases,
				Usage:    flag.Usage,
				Required: flag.Required,
				Value:    flag.Value,
			})
		case command.FlagTypeInt64Slice:
			flag := flag.(*command.Int64SliceFlag)
			cliFlags = append(cliFlags, &cli.Int64SliceFlag{
				Name:     flag.Name,
				Aliases:  flag.Aliases,
				Usage:    flag.Usage,
				Required: flag.Required,
				Value:    flag.Value,
			})
		case command.FlagTypeString:
			flag := flag.(*command.StringFlag)
			cliFlags = append(cliFlags, &cli.StringFlag{
				Name:     flag.Name,
				Aliases:  flag.Aliases,
				Usage:    flag.Usage,
				Required: flag.Required,
				Value:    flag.Value,
			})
		case command.FlagTypeStringSlice:
			flag := flag.(*command.StringSliceFlag)
			cliFlags = append(cliFlags, &cli.StringSliceFlag{
				Name:     flag.Name,
				Aliases:  flag.Aliases,
				Usage:    flag.Usage,
				Required: flag.Required,
				Value:    flag.Value,
			})
		}
	}

	var (
		existHelp bool
		existH    bool
	)
	for _, flag := range cliFlags {
		names := flag.Names()
		if slices.Contains(names, "help") {
			existHelp = true
		}
		if slices.Contains(names, "h") {
			existH = true
		}
	}

	if !existHelp {
		helpFlag := &cli.BoolFlag{
			Name:        "help",
			Usage:       "Show help",
			HideDefault: true,
		}
		if !existH {
			helpFlag.Aliases = []string{"h"}
		}
		cliFlags = append(cliFlags, helpFlag)
	}

	cliFlags = append(cliFlags, noANSIFlag)

	return cliFlags
}

func argumentsToCliArgs(args []command.Argument) ([]cli.Argument, error) {
	len := len(args)
	if len == 0 {
		return nil, nil
	}
	cliArgs := make([]cli.Argument, 0, len)
	previousIsRequired := true
	for _, v := range args {
		if v.MinOccurrences() != 0 && !previousIsRequired {
			return nil, errors.ConsoleCommandRequiredArgumentWrongOrder.Args(v.ArgumentName())
		}
		if v.MinOccurrences() != 0 {
			previousIsRequired = true
		} else {
			previousIsRequired = false
		}
		switch arg := v.(type) {
		case *command.ArgumentFloat32:
			cliArgs = append(cliArgs, &cli.Float32Args{
				Name:      arg.Name,
				UsageText: arg.Usage,
				Value:     arg.Value,
				Min:       arg.MinOccurrences(),
				Max:       arg.MaxOccurrences(),
			})
		case *command.ArgumentFloat64:
			cliArgs = append(cliArgs, &cli.Float64Args{
				Name:      arg.Name,
				UsageText: arg.Usage,
				Value:     arg.Value,
				Min:       arg.MinOccurrences(),
				Max:       arg.MaxOccurrences(),
			})
		case *command.ArgumentInt:
			cliArgs = append(cliArgs, &cli.IntArgs{
				Name:      arg.Name,
				UsageText: arg.Usage,
				Value:     arg.Value,
				Min:       arg.MinOccurrences(),
				Max:       arg.MaxOccurrences(),
			})
		case *command.ArgumentInt8:
			cliArgs = append(cliArgs, &cli.Int8Args{
				Name:      arg.Name,
				UsageText: arg.Usage,
				Value:     arg.Value,
				Min:       arg.MinOccurrences(),
				Max:       arg.MaxOccurrences(),
			})
		case *command.ArgumentInt16:
			cliArgs = append(cliArgs, &cli.Int16Args{
				Name:      arg.Name,
				UsageText: arg.Usage,
				Value:     arg.Value,
				Min:       arg.MinOccurrences(),
				Max:       arg.MaxOccurrences(),
			})
		case *command.ArgumentInt32:
			cliArgs = append(cliArgs, &cli.Int32Args{
				Name:      arg.Name,
				UsageText: arg.Usage,
				Value:     arg.Value,
				Min:       arg.MinOccurrences(),
				Max:       arg.MaxOccurrences(),
			})
		case *command.ArgumentInt64:
			cliArgs = append(cliArgs, &cli.Int64Args{
				Name:      arg.Name,
				UsageText: arg.Usage,
				Value:     arg.Value,
				Min:       arg.MinOccurrences(),
				Max:       arg.MaxOccurrences(),
			})
		case *command.ArgumentString:
			cliArgs = append(cliArgs, &cli.StringArgs{
				Name:      arg.Name,
				UsageText: arg.Usage,
				Value:     arg.Value,
				Min:       arg.MinOccurrences(),
				Max:       arg.MaxOccurrences(),
			})
		case *command.ArgumentTimestamp:
			cliArgs = append(cliArgs, &cli.TimestampArgs{
				Name:      arg.Name,
				UsageText: arg.Usage,
				Value:     arg.Value,
				Min:       arg.MinOccurrences(),
				Max:       arg.MaxOccurrences(),
				Config: cli.TimestampConfig{
					Layouts: arg.Layouts,
				},
			})
		case *command.ArgumentUint:
			cliArgs = append(cliArgs, &cli.UintArgs{
				Name:      arg.Name,
				UsageText: arg.Usage,
				Value:     arg.Value,
				Min:       arg.MinOccurrences(),
				Max:       arg.MaxOccurrences(),
			})
		case *command.ArgumentUint8:
			cliArgs = append(cliArgs, &cli.Uint8Args{
				Name:      arg.Name,
				UsageText: arg.Usage,
				Value:     arg.Value,
				Min:       arg.MinOccurrences(),
				Max:       arg.MaxOccurrences(),
			})
		case *command.ArgumentUint16:
			cliArgs = append(cliArgs, &cli.Uint16Args{
				Name:      arg.Name,
				UsageText: arg.Usage,
				Value:     arg.Value,
				Min:       arg.MinOccurrences(),
				Max:       arg.MaxOccurrences(),
			})
		case *command.ArgumentUint32:
			cliArgs = append(cliArgs, &cli.Uint32Args{
				Name:      arg.Name,
				UsageText: arg.Usage,
				Value:     arg.Value,
				Min:       arg.MinOccurrences(),
				Max:       arg.MaxOccurrences(),
			})
		case *command.ArgumentUint64:
			cliArgs = append(cliArgs, &cli.Uint64Args{
				Name:      arg.Name,
				UsageText: arg.Usage,
				Value:     arg.Value,
				Min:       arg.MinOccurrences(),
				Max:       arg.MaxOccurrences(),
			})

		case *command.ArgumentFloat32Slice:
			cliArgs = append(cliArgs, &cli.Float32Args{
				Name:      arg.Name,
				UsageText: arg.Usage,
				Value:     arg.Value,
				Min:       arg.MinOccurrences(),
				Max:       arg.MaxOccurrences(),
			})
		case *command.ArgumentFloat64Slice:
			cliArgs = append(cliArgs, &cli.Float64Args{
				Name:      arg.Name,
				UsageText: arg.Usage,
				Value:     arg.Value,
				Min:       arg.MinOccurrences(),
				Max:       arg.MaxOccurrences(),
			})
		case *command.ArgumentIntSlice:
			cliArgs = append(cliArgs, &cli.IntArgs{
				Name:      arg.Name,
				UsageText: arg.Usage,
				Value:     arg.Value,
				Min:       arg.MinOccurrences(),
				Max:       arg.MaxOccurrences(),
			})
		case *command.ArgumentInt8Slice:
			cliArgs = append(cliArgs, &cli.Int8Args{
				Name:      arg.Name,
				UsageText: arg.Usage,
				Value:     arg.Value,
				Min:       arg.MinOccurrences(),
				Max:       arg.MaxOccurrences(),
			})
		case *command.ArgumentInt16Slice:
			cliArgs = append(cliArgs, &cli.Int16Args{
				Name:      arg.Name,
				UsageText: arg.Usage,
				Value:     arg.Value,
				Min:       arg.MinOccurrences(),
				Max:       arg.MaxOccurrences(),
			})
		case *command.ArgumentInt32Slice:
			cliArgs = append(cliArgs, &cli.Int32Args{
				Name:      arg.Name,
				UsageText: arg.Usage,
				Value:     arg.Value,
				Min:       arg.MinOccurrences(),
				Max:       arg.MaxOccurrences(),
			})
		case *command.ArgumentInt64Slice:
			cliArgs = append(cliArgs, &cli.Int64Args{
				Name:      arg.Name,
				UsageText: arg.Usage,
				Value:     arg.Value,
				Min:       arg.MinOccurrences(),
				Max:       arg.MaxOccurrences(),
			})
		case *command.ArgumentStringSlice:
			cliArgs = append(cliArgs, &cli.StringArgs{
				Name:      arg.Name,
				UsageText: arg.Usage,
				Value:     arg.Value,
				Min:       arg.MinOccurrences(),
				Max:       arg.MaxOccurrences(),
			})
		case *command.ArgumentTimestampSlice:
			cliArgs = append(cliArgs, &cli.TimestampArgs{
				Name:      arg.Name,
				UsageText: arg.Usage,
				Value:     arg.Value,
				Min:       arg.MinOccurrences(),
				Max:       arg.MaxOccurrences(),
				Config: cli.TimestampConfig{
					Layouts: arg.Layouts,
				},
			})
		case *command.ArgumentUintSlice:
			cliArgs = append(cliArgs, &cli.UintArgs{
				Name:      arg.Name,
				UsageText: arg.Usage,
				Value:     arg.Value,
				Min:       arg.MinOccurrences(),
				Max:       arg.MaxOccurrences(),
			})
		case *command.ArgumentUint8Slice:
			cliArgs = append(cliArgs, &cli.Uint8Args{
				Name:      arg.Name,
				UsageText: arg.Usage,
				Value:     arg.Value,
				Min:       arg.MinOccurrences(),
				Max:       arg.MaxOccurrences(),
			})
		case *command.ArgumentUint16Slice:
			cliArgs = append(cliArgs, &cli.Uint16Args{
				Name:      arg.Name,
				UsageText: arg.Usage,
				Value:     arg.Value,
				Min:       arg.MinOccurrences(),
				Max:       arg.MaxOccurrences(),
			})
		case *command.ArgumentUint32Slice:
			cliArgs = append(cliArgs, &cli.Uint32Args{
				Name:      arg.Name,
				UsageText: arg.Usage,
				Value:     arg.Value,
				Min:       arg.MinOccurrences(),
				Max:       arg.MaxOccurrences(),
			})
		case *command.ArgumentUint64Slice:
			cliArgs = append(cliArgs, &cli.Uint64Args{
				Name:      arg.Name,
				UsageText: arg.Usage,
				Value:     arg.Value,
				Min:       arg.MinOccurrences(),
				Max:       arg.MaxOccurrences(),
			})
		default:
			return nil, errors.ConsoleCommandArgumentUnknownType.Args(arg, arg)
		}
	}
	return cliArgs, nil
}<|MERGE_RESOLUTION|>--- conflicted
+++ resolved
@@ -51,15 +51,12 @@
 
 func (r *Application) Register(commands []console.Command) {
 	for _, item := range commands {
-<<<<<<< HEAD
 		item := item
 		arguments, err := argumentsToCliArgs(item.Extend().Arguments)
 		if err != nil {
 			color.Errorln(errors.ConsoleCommandRegistrationFailed.Args(item.Signature(), err).Error())
 			continue
 		}
-=======
->>>>>>> 3b9edf6d
 		cliCommand := cli.Command{
 			Name:  item.Signature(),
 			Usage: item.Description(),
