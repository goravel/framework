--- conflicted
+++ resolved
@@ -25,12 +25,8 @@
 	app.Singleton(binding.Artisan, func(app foundation.Application) (any, error) {
 		name := "artisan"
 		usage := "Goravel Framework"
-<<<<<<< HEAD
-		usageText := "artisan [global options] command [options] [arguments...]"
+		usageText := "artisan command [options] [arguments...]"
 
-=======
-		usageText := "artisan command [options] [arguments...]"
->>>>>>> 3b9edf6d
 		return NewApplication(name, usage, usageText, app.Version(), true), nil
 	})
 }
