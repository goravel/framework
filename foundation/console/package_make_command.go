--- conflicted
+++ resolved
@@ -58,15 +58,9 @@
 	force := ctx.OptionBool("force")
 	pkg = strings.ReplaceAll(strings.ReplaceAll(strings.ReplaceAll(pkg, "/", "_"), "-", "_"), ".", "_")
 	root := ctx.Option("root") + "/" + pkg
-<<<<<<< HEAD
 
 	if !force && file.Exists(root) {
 		color.Redf("Package %s already exists\n", pkg)
-=======
-	if file.Exists(root) {
-		color.Red().Printf("Package %s already exists\n", pkg)
->>>>>>> db882c7e
-
 		return nil
 	}
 
